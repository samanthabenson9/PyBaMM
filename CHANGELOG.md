--- conflicted
+++ resolved
@@ -2,12 +2,8 @@
 
 ## Features
 
-<<<<<<< HEAD
 -   Added temperature dependence to density, heat capacity and thermal conductivity ([1323](https://github.com/pybamm-team/PyBaMM/pull/1323))
-=======
-
 -   Updated solvers' method `solve()` so it can take a list of inputs dictionaries as the `inputs` keyword argument. In this case the model is solved for each input set in the list, and a list of solutions mapping the set of inputs to the solutions is returned. Note that `solve()` can still take a single dictionary as the `inputs` keyword argument. In this case the behaviour is unchanged compared to previous versions.
->>>>>>> 85b3a208
 -   Added temperature dependence to the transference number (`t_plus`) ([1317](https://github.com/pybamm-team/PyBaMM/pull/1317))
 -   Added new functionality for `Interpolant` ([#1312](https://github.com/pybamm-team/PyBaMM/pull/1312))
 -   Added option to express experiments (and extract solutions) in terms of cycles of operating condition ([#1309](https://github.com/pybamm-team/PyBaMM/pull/1309))
