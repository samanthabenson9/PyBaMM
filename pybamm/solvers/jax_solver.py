#
# Solver class using Scipy's adaptive time stepper
#
import pybamm

import jax
from jax.experimental.ode import odeint
import jax.numpy as jnp
import numpy as onp


class JaxSolver(pybamm.BaseSolver):
    """
    Solve a discretised model using a JAX compiled solver.

    **Note**: this solver will not work with models that have
              termination events or are not converted to jax format

    Raises
    ------

    RuntimeError
        if model has any termination events

    RuntimeError
        if `model.convert_to_format != 'jax'`

    Parameters
    ----------
    method: str
        'RK45' (default) uses jax.experimental.odeint
        'BDF' uses custom jax_bdf_integrate (see jax_bdf_integrate.py for details)
    root_method: str, optional
        Method to use to calculate consistent initial conditions. By default this uses
        the newton chord method internal to the jax bdf solver, otherwise choose from
        the set of default options defined in docs for pybamm.BaseSolver
    rtol : float, optional
        The relative tolerance for the solver (default is 1e-6).
    atol : float, optional
        The absolute tolerance for the solver (default is 1e-6).
    extrap_tol : float, optional
        The tolerance to assert whether extrapolation occurs or not (default is 0).
    extra_options : dict, optional
        Any options to pass to the solver.
        Please consult `JAX documentation
        <https://github.com/google/jax/blob/master/jax/experimental/ode.py>`_
        for details.
    """

    def __init__(
        self,
        method="RK45",
        root_method=None,
        rtol=1e-6,
        atol=1e-6,
        extrap_tol=0,
        extra_options=None,
    ):
        # note: bdf solver itself calculates consistent initial conditions so can set
        # root_method to none, allow user to override this behavior
        super().__init__(
            method, rtol, atol, root_method=root_method, extrap_tol=extrap_tol
        )
        method_options = ["RK45", "BDF"]
        if method not in method_options:
            raise ValueError("method must be one of {}".format(method_options))
        self.ode_solver = False
        if method == "RK45":
            self.ode_solver = True
        self.extra_options = extra_options or {}
        self.name = "JAX solver ({})".format(method)
        self._cached_solves = dict()
        pybamm.citations.register("jax2018github")

    def get_solve(self, model, t_eval):
        """
        Return a compiled JAX function that solves an ode model with input arguments.

        Parameters
        ----------
        model : :class:`pybamm.BaseModel`
            The model whose solution to calculate.
        t_eval : :class:`numpy.array`, size (k,)
            The times at which to compute the solution

        Returns
        -------
        function
            A function with signature `f(inputs)`, where inputs are a dict containing
            any input parameters to pass to the model when solving

        """
        if model not in self._cached_solves:
            if model not in self.models_set_up:
                raise RuntimeError(
                    "Model is not set up for solving, run" "`solver.solve(model)` first"
                )

            self._cached_solves[model] = self.create_solve(model, t_eval)

        return self._cached_solves[model]

    def create_solve(self, model, t_eval):
        """
        Return a compiled JAX function that solves an ode model with input arguments.

        Parameters
        ----------
        model : :class:`pybamm.BaseModel`
            The model whose solution to calculate.
        t_eval : :class:`numpy.array`, size (k,)
            The times at which to compute the solution

        Returns
        -------
        function
            A function with signature `f(inputs)`, where inputs are a dict containing
            any input parameters to pass to the model when solving

        """
        if model.convert_to_format != "jax":
            raise RuntimeError(
                "Model must be converted to JAX to use this solver"
                " (i.e. `model.convert_to_format = 'jax')"
            )

        if model.terminate_events_eval:
            raise RuntimeError(
                "Terminate events not supported for this solver."
                " Model has the following events:"
                " {}.\nYou can remove events using `model.events = []`."
                " It might be useful to first solve the model using a"
                " different solver to obtain the time of the event, then"
                " re-solve using no events and a fixed"
                " end-time".format(model.events)
            )

        # Initial conditions, make sure they are an 0D array
        y0 = jnp.array(model.y0).reshape(-1)
        mass = None
        if self.method == "BDF":
            mass = model.mass_matrix.entries.toarray()

        def rhs_ode(y, t, inputs):
            return (model.rhs_eval(t, y, inputs),)

        def rhs_dae(y, t, inputs):
            return jnp.concatenate(
                [model.rhs_eval(t, y, inputs), model.algebraic_eval(t, y, inputs)]
            )

        def solve_model_rk45(inputs):
            y = odeint(
                rhs_ode,
                y0,
                t_eval,
                inputs,
                rtol=self.rtol,
                atol=self.atol,
                **self.extra_options
            )
            return jnp.transpose(y)

        def solve_model_bdf(inputs):
            y = pybamm.jax_bdf_integrate(
                rhs_dae,
                y0,
                t_eval,
                inputs,
                rtol=self.rtol,
                atol=self.atol,
                mass=mass,
                **self.extra_options
            )
            return jnp.transpose(y)

        if self.method == "RK45":
            return jax.jit(solve_model_rk45)
        else:
            return jax.jit(solve_model_bdf)

    def _integrate(self, model, t_eval, inputs_dict=None):
        """
        Solve a model defined by dydt with initial conditions y0.

        Parameters
        ----------
        model : :class:`pybamm.BaseModel`
            The model whose solution to calculate.
        t_eval : :class:`numpy.array`, size (k,)
            The times at which to compute the solution
        inputs_dict : dict, optional
            Any input parameters to pass to the model when solving

        Returns
        -------
        object
            An object containing the times and values of the solution, as well as
            various diagnostic messages.

        """
        timer = pybamm.Timer()
        if model not in self._cached_solves:
            self._cached_solves[model] = self.create_solve(model, t_eval)

        y = self._cached_solves[model](inputs_dict).block_until_ready()
        integration_time = timer.time()

        # convert to a normal numpy array
        y = onp.array(y)

        termination = "final time"
        t_event = None
        y_event = onp.array(None)
        sol = pybamm.Solution(
<<<<<<< HEAD
            t_eval, y, t_event, y_event, termination, model=model, inputs=inputs
=======
            t_eval, y, model, inputs_dict, t_event, y_event, termination
>>>>>>> f4ea0e7c
        )
        sol.integration_time = integration_time
        return sol<|MERGE_RESOLUTION|>--- conflicted
+++ resolved
@@ -213,11 +213,7 @@
         t_event = None
         y_event = onp.array(None)
         sol = pybamm.Solution(
-<<<<<<< HEAD
-            t_eval, y, t_event, y_event, termination, model=model, inputs=inputs
-=======
             t_eval, y, model, inputs_dict, t_event, y_event, termination
->>>>>>> f4ea0e7c
         )
         sol.integration_time = integration_time
         return sol