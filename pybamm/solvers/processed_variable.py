#
# Processed Variable class
#
import casadi
import numbers
import numpy as np
import pybamm
import scipy.interpolate as interp


class ProcessedVariable(object):
    """
    An object that can be evaluated at arbitrary (scalars or vectors) t and x, and
    returns the (interpolated) value of the base variable at that t and x.

    Parameters
    ----------
    base_variables : list of :class:`pybamm.Symbol`
        A list of base variables with a method `evaluate(t,y)`, each entry of which
        returns the value of that variable for that particular sub-solution.
        A Solution can be comprised of sub-solutions which are the solutions of
        different models.
        Note that this can be any kind of node in the expression tree, not
        just a :class:`pybamm.Variable`.
        When evaluated, returns an array of size (m,n)
    base_variable_casadis : list of :class:`casadi.Function`
        A list of casadi functions. When evaluated, returns the same thing as
        `base_Variable.evaluate` (but more efficiently).
    solution : :class:`pybamm.Solution`
        The solution object to be used to create the processed variables
    warn : bool, optional
        Whether to raise warnings when trying to evaluate time and length scales.
        Default is True.
    """

    def __init__(self, base_variables, base_variables_casadi, solution, warn=True):
        self.base_variables = base_variables
        self.base_variables_casadi = base_variables_casadi

        self.all_ts = solution.all_ts
        self.all_ys = solution.all_ys
        self.all_inputs = solution.all_inputs
        self.all_inputs_casadi = solution.all_inputs_casadi

        self.mesh = base_variables[0].mesh
        self.domain = base_variables[0].domain
        self.domains = base_variables[0].domains
        self.warn = warn

        self.symbolic_inputs = solution.has_symbolic_inputs

        # Sensitivity starts off uninitialized, only set when called
        self._sensitivities = None
        self.solution_sensitivities = solution.sensitivities

        # Set timescale
        self.timescale = solution.timescale_eval
        self.t_pts = solution.t * self.timescale

        # Store length scales
        self.length_scales = solution.length_scales_eval

        # Evaluate base variable at initial time
        self.base_eval = self.base_variables_casadi[0](
            self.all_ts[0][0], self.all_ys[0][:, 0], self.all_inputs_casadi[0]
        ).full()

        # handle 2D (in space) finite element variables differently
        if (
            self.mesh
            and "current collector" in self.domain
            and isinstance(self.mesh, pybamm.ScikitSubMesh2D)
        ):
            self.initialise_2D_scikit_fem()

        # check variable shape
        else:
            if (
                isinstance(self.base_eval, numbers.Number)
                or len(self.base_eval.shape) == 0
                or self.base_eval.shape[0] == 1
            ):
                self.initialise_0D()
            else:
                n = self.mesh.npts
                base_shape = self.base_eval.shape[0]
                # Try some shapes that could make the variable a 1D variable
                if base_shape in [n, n + 1]:
                    self.initialise_1D()
                else:
                    # Try some shapes that could make the variable a 2D variable
                    first_dim_nodes = self.mesh.nodes
                    first_dim_edges = self.mesh.edges
                    second_dim_pts = self.base_variables[0].secondary_mesh.nodes
                    if self.base_eval.size // len(second_dim_pts) in [
                        len(first_dim_nodes),
                        len(first_dim_edges),
                    ]:
                        self.initialise_2D()
                    else:
                        # Raise error for 3D variable
                        raise NotImplementedError(
                            "Shape not recognized for {} ".format(base_variables[0])
                            + "(note processing of 3D variables is not yet implemented)"
                        )

    def initialise_0D(self):
        # initialise empty array of the correct size
        entries = np.empty(len(self.t_pts))
        idx = 0
        # Evaluate the base_variable index-by-index
        for ts, ys, inputs, base_var_casadi in zip(
            self.all_ts, self.all_ys, self.all_inputs_casadi, self.base_variables_casadi
        ):
            for inner_idx, t in enumerate(ts):
                t = ts[inner_idx]
                y = ys[:, inner_idx]
                entries[idx] = base_var_casadi(t, y, inputs).full()[0, 0]
                idx += 1

        # set up interpolation
        if len(self.t_pts) == 1:
            # Variable is just a scalar value, but we need to create a callable
            # function to be consistent with other processed variables
            self._interpolation_function = Interpolant0D(entries)
        else:
            self._interpolation_function = interp.interp1d(
                self.t_pts,
                entries,
                kind="linear",
                fill_value=np.nan,
                bounds_error=False,
            )

        self.entries = entries
        self.dimensions = 0

    def initialise_1D(self, fixed_t=False):
        len_space = self.base_eval.shape[0]
        entries = np.empty((len_space, len(self.t_pts)))

        # Evaluate the base_variable index-by-index
        idx = 0
        for ts, ys, inputs, base_var_casadi in zip(
            self.all_ts, self.all_ys, self.all_inputs_casadi, self.base_variables_casadi
        ):
            for inner_idx, t in enumerate(ts):
                t = ts[inner_idx]
                y = ys[:, inner_idx]
                entries[:, idx] = base_var_casadi(t, y, inputs).full()[:, 0]
                idx += 1

        # Get node and edge values
        nodes = self.mesh.nodes
        edges = self.mesh.edges
        if entries.shape[0] == len(nodes):
            space = nodes
        elif entries.shape[0] == len(edges):
            space = edges

        # add points outside domain for extrapolation to boundaries
        extrap_space_left = np.array([2 * space[0] - space[1]])
        extrap_space_right = np.array([2 * space[-1] - space[-2]])
        space = np.concatenate([extrap_space_left, space, extrap_space_right])
        extrap_entries_left = 2 * entries[0] - entries[1]
        extrap_entries_right = 2 * entries[-1] - entries[-2]
        entries_for_interp = np.vstack(
            [extrap_entries_left, entries, extrap_entries_right]
        )

        # assign attributes for reference (either x_sol or r_sol)
        self.entries = entries
        self.dimensions = 1
        if self.domain[0] in ["negative particle", "positive particle"]:
            self.first_dimension = "r"
            self.r_sol = space
        elif self.domain[0] in [
            "negative electrode",
            "separator",
            "positive electrode",
        ]:
            self.first_dimension = "x"
            self.x_sol = space
        elif self.domain == ["current collector"]:
            self.first_dimension = "z"
            self.z_sol = space
        elif self.domain[0] in [
            "negative particle size",
            "positive particle size",
        ]:
            self.first_dimension = "R"
            self.R_sol = space
        else:
            self.first_dimension = "x"
            self.x_sol = space

        # assign attributes for reference
        length_scale = self.get_spatial_scale(self.first_dimension, self.domain[0])
        pts_for_interp = space * length_scale
        self.internal_boundaries = [
            bnd * length_scale for bnd in self.mesh.internal_boundaries
        ]

        # Set first_dim_pts to edges for nicer plotting
        self.first_dim_pts = edges * length_scale

        # set up interpolation
        if len(self.t_pts) == 1:
            # function of space only
            self._interpolation_function = Interpolant1D(
                pts_for_interp, entries_for_interp
            )
        else:
            # function of space and time. Note that the order of 't' and 'space'
            # is the reverse of what you'd expect
            self._interpolation_function = interp.interp2d(
                self.t_pts,
                pts_for_interp,
                entries_for_interp,
                kind="linear",
                fill_value=np.nan,
                bounds_error=False,
            )

    def initialise_2D(self):
        """
        Initialise a 2D object that depends on x and r, x and z, x and R, or R and r.
        """
        first_dim_nodes = self.mesh.nodes
        first_dim_edges = self.mesh.edges
        second_dim_nodes = self.base_variables[0].secondary_mesh.nodes
        second_dim_edges = self.base_variables[0].secondary_mesh.edges
        if self.base_eval.size // len(second_dim_nodes) == len(first_dim_nodes):
            first_dim_pts = first_dim_nodes
        elif self.base_eval.size // len(second_dim_nodes) == len(first_dim_edges):
            first_dim_pts = first_dim_edges

        second_dim_pts = second_dim_nodes
        first_dim_size = len(first_dim_pts)
        second_dim_size = len(second_dim_pts)
        entries = np.empty((first_dim_size, second_dim_size, len(self.t_pts)))

        # Evaluate the base_variable index-by-index
        idx = 0
        for ts, ys, inputs, base_var_casadi in zip(
            self.all_ts, self.all_ys, self.all_inputs_casadi, self.base_variables_casadi
        ):
            for inner_idx, t in enumerate(ts):
                t = ts[inner_idx]
                y = ys[:, inner_idx]
                entries[:, :, idx] = np.reshape(
                    base_var_casadi(t, y, inputs).full(),
                    [first_dim_size, second_dim_size],
                    order="F",
                )
                idx += 1

        # add points outside first dimension domain for extrapolation to
        # boundaries
        extrap_space_first_dim_left = np.array(
            [2 * first_dim_pts[0] - first_dim_pts[1]]
        )
        extrap_space_first_dim_right = np.array(
            [2 * first_dim_pts[-1] - first_dim_pts[-2]]
        )
        first_dim_pts = np.concatenate(
            [extrap_space_first_dim_left, first_dim_pts, extrap_space_first_dim_right]
        )
        extrap_entries_left = np.expand_dims(2 * entries[0] - entries[1], axis=0)
        extrap_entries_right = np.expand_dims(2 * entries[-1] - entries[-2], axis=0)
        entries_for_interp = np.concatenate(
            [extrap_entries_left, entries, extrap_entries_right], axis=0
        )

        # add points outside second dimension domain for extrapolation to
        # boundaries
        extrap_space_second_dim_left = np.array(
            [2 * second_dim_pts[0] - second_dim_pts[1]]
        )
        extrap_space_second_dim_right = np.array(
            [2 * second_dim_pts[-1] - second_dim_pts[-2]]
        )
        second_dim_pts = np.concatenate(
            [
                extrap_space_second_dim_left,
                second_dim_pts,
                extrap_space_second_dim_right,
            ]
        )
        extrap_entries_second_dim_left = np.expand_dims(
            2 * entries_for_interp[:, 0, :] - entries_for_interp[:, 1, :], axis=1
        )
        extrap_entries_second_dim_right = np.expand_dims(
            2 * entries_for_interp[:, -1, :] - entries_for_interp[:, -2, :], axis=1
        )
        entries_for_interp = np.concatenate(
            [
                extrap_entries_second_dim_left,
                entries_for_interp,
                extrap_entries_second_dim_right,
            ],
            axis=1,
        )

        # Process r-x, x-z, r-R, R-x, or R-z
        if self.domain[0] in [
            "negative particle",
            "positive particle",
        ] and self.domains["secondary"][0] in [
            "negative electrode",
            "positive electrode",
        ]:
            self.first_dimension = "r"
            self.second_dimension = "x"
            self.r_sol = first_dim_pts
            self.x_sol = second_dim_pts
        elif (
            self.domain[0]
            in [
                "negative electrode",
                "separator",
                "positive electrode",
            ]
            and self.domains["secondary"] == ["current collector"]
        ):
            self.first_dimension = "x"
            self.second_dimension = "z"
            self.x_sol = first_dim_pts
            self.z_sol = second_dim_pts
        elif self.domain[0] in [
            "negative particle",
            "positive particle",
        ] and self.domains["secondary"][0] in [
            "negative particle size",
            "positive particle size",
        ]:
            self.first_dimension = "r"
            self.second_dimension = "R"
            self.r_sol = first_dim_pts
            self.R_sol = second_dim_pts
        elif self.domain[0] in [
            "negative particle size",
            "positive particle size",
        ] and self.domains["secondary"][0] in [
            "negative electrode",
            "positive electrode",
        ]:
            self.first_dimension = "R"
            self.second_dimension = "x"
            self.R_sol = first_dim_pts
            self.x_sol = second_dim_pts
        elif (
            self.domain[0]
            in [
                "negative particle size",
                "positive particle size",
            ]
<<<<<<< HEAD
            and self.domains["secondary"] == ["current collector"]
=======
            and self.auxiliary_domains["secondary"] == ["current collector"]
>>>>>>> 393ff5d3
        ):
            self.first_dimension = "R"
            self.second_dimension = "z"
            self.R_sol = first_dim_pts
            self.z_sol = second_dim_pts
        else:
            raise pybamm.DomainError(
                f"Cannot process 3D object with domains '{self.domains}'."
            )

        # assign attributes for reference
        self.entries = entries
        self.dimensions = 2
        if self.first_dimension == "r" and self.second_dimension == "R":
            # for an r-R variable, must leave r nondimensional as it was scaled using
            # R
            first_length_scale = 1
        else:
            first_length_scale = self.get_spatial_scale(
                self.first_dimension, self.domain[0]
            )
        first_dim_pts_for_interp = first_dim_pts * first_length_scale

        second_length_scale = self.get_spatial_scale(
            self.second_dimension, self.domains["secondary"][0]
        )
        second_dim_pts_for_interp = second_dim_pts * second_length_scale

        # Set pts to edges for nicer plotting
        self.first_dim_pts = first_dim_edges * first_length_scale
        self.second_dim_pts = second_dim_edges * second_length_scale

        # set up interpolation
        if len(self.t_pts) == 1:
            # function of space only. Note the order of the points is the reverse
            # of what you'd expect
            self._interpolation_function = Interpolant2D(
                first_dim_pts_for_interp, second_dim_pts_for_interp, entries_for_interp
            )
        else:
            # function of space and time.
            self._interpolation_function = interp.RegularGridInterpolator(
                (first_dim_pts_for_interp, second_dim_pts_for_interp, self.t_pts),
                entries_for_interp,
                method="linear",
                fill_value=np.nan,
                bounds_error=False,
            )

    def initialise_2D_scikit_fem(self):
        y_sol = self.mesh.edges["y"]
        len_y = len(y_sol)
        z_sol = self.mesh.edges["z"]
        len_z = len(z_sol)
        entries = np.empty((len_y, len_z, len(self.t_pts)))

        # Evaluate the base_variable index-by-index
        idx = 0
        for ts, ys, inputs, base_var_casadi in zip(
            self.all_ts, self.all_ys, self.all_inputs_casadi, self.base_variables_casadi
        ):
            for inner_idx, t in enumerate(ts):
                t = ts[inner_idx]
                y = ys[:, inner_idx]
                entries[:, :, idx] = np.reshape(
                    base_var_casadi(t, y, inputs).full(),
                    [len_y, len_z],
                    order="C",
                )
                idx += 1

        # assign attributes for reference
        self.entries = entries
        self.dimensions = 2
        self.y_sol = y_sol
        self.z_sol = z_sol
        self.first_dimension = "y"
        self.second_dimension = "z"
        self.first_dim_pts = y_sol * self.get_spatial_scale("y", "current collector")
        self.second_dim_pts = z_sol * self.get_spatial_scale("z", "current collector")

        # set up interpolation
        if len(self.t_pts) == 1:
            # function of space only. Note the order of the points is the reverse
            # of what you'd expect
            self._interpolation_function = Interpolant2D(
                self.first_dim_pts, self.second_dim_pts, entries
            )
        else:
            # function of space and time.
            self._interpolation_function = interp.RegularGridInterpolator(
                (self.first_dim_pts, self.second_dim_pts, self.t_pts),
                entries,
                method="linear",
                fill_value=np.nan,
                bounds_error=False,
            )

    def __call__(self, t=None, x=None, r=None, y=None, z=None, R=None, warn=True):
        """
        Evaluate the variable at arbitrary *dimensional* t (and x, r, y, z and/or R),
        using interpolation
        """
        # If t is None and there is only one value of time in the soluton (i.e.
        # the solution is independent of time) then we set t equal to the value
        # stored in the solution. If the variable is constant (doesn't depend on
        # time) evaluate arbitrarily at the first value of t. Otherwise, raise
        # an error
        if t is None:
            if len(self.t_pts) == 1:
                t = self.t_pts
            elif len(self.base_variables) == 1 and self.base_variables[0].is_constant():
                t = self.t_pts[0]
            else:
                raise ValueError(
                    "t cannot be None for variable {}".format(self.base_variables)
                )

        # Call interpolant of correct spatial dimension
        if self.dimensions == 0:
            out = self._interpolation_function(t)
        elif self.dimensions == 1:
            out = self.call_1D(t, x, r, z, R)
        elif self.dimensions == 2:
            out = self.call_2D(t, x, r, y, z, R)
        if warn is True and np.isnan(out).any():
            pybamm.logger.warning(
                "Calling variable outside interpolation range (returns 'nan')"
            )
        return out

    def call_1D(self, t, x, r, z, R):
        """Evaluate a 1D variable"""
        spatial_var = eval_dimension_name(self.first_dimension, x, r, None, z, R)
        return self._interpolation_function(t, spatial_var)

    def call_2D(self, t, x, r, y, z, R):
        """Evaluate a 2D variable"""
        first_dim = eval_dimension_name(self.first_dimension, x, r, y, z, R)
        second_dim = eval_dimension_name(self.second_dimension, x, r, y, z, R)
        if isinstance(first_dim, np.ndarray):
            if isinstance(second_dim, np.ndarray) and isinstance(t, np.ndarray):
                first_dim = first_dim[:, np.newaxis, np.newaxis]
                second_dim = second_dim[:, np.newaxis]
            elif isinstance(second_dim, np.ndarray) or isinstance(t, np.ndarray):
                first_dim = first_dim[:, np.newaxis]
        else:
            if isinstance(second_dim, np.ndarray) and isinstance(t, np.ndarray):
                second_dim = second_dim[:, np.newaxis]
        return self._interpolation_function((first_dim, second_dim, t))

    def get_spatial_scale(self, name, domain):
        """Returns the spatial scale for a named spatial variable"""
        try:
            if name == "y" and domain == "current collector":
                return self.length_scales["current collector y"]
            elif name == "z" and domain == "current collector":
                return self.length_scales["current collector z"]
            else:
                return self.length_scales[domain]
        except KeyError:
            if self.warn:  # pragma: no cover
                pybamm.logger.warning(
                    "No length scale set for {}. "
                    "Using default of 1 [m].".format(domain)
                )
            return 1

    @property
    def data(self):
        """Same as entries, but different name"""
        return self.entries

    @property
    def sensitivities(self):
        """
        Returns a dictionary of sensitivities for each input parameter.
        The keys are the input parameters, and the value is a matrix of size
        (n_x * n_t, n_p), where n_x is the number of states, n_t is the number of time
        points, and n_p is the size of the input parameter
        """
        # No sensitivities if there are no inputs
        if len(self.all_inputs[0]) == 0:
            return {}
        # Otherwise initialise and return sensitivities
        if self._sensitivities is None:
            if self.solution_sensitivities != {}:
                self.initialise_sensitivity_explicit_forward()
            else:
                raise ValueError(
                    "Cannot compute sensitivities. The 'calculate_sensitivities' "
                    "argument of the solver.solve should be changed from 'None' to "
                    "allow sensitivities calculations. Check solver documentation for "
                    "details."
                )
        return self._sensitivities

    def initialise_sensitivity_explicit_forward(self):
        "Set up the sensitivity dictionary"
        inputs_stacked = self.all_inputs_casadi[0]

        # Set up symbolic variables
        t_casadi = casadi.MX.sym("t")
        y_casadi = casadi.MX.sym("y", self.all_ys[0].shape[0])
        p_casadi = {
            name: casadi.MX.sym(name, value.shape[0])
            for name, value in self.all_inputs[0].items()
        }

        p_casadi_stacked = casadi.vertcat(*[p for p in p_casadi.values()])

        # Convert variable to casadi format for differentiating
        var_casadi = self.base_variables[0].to_casadi(
            t_casadi, y_casadi, inputs=p_casadi
        )
        dvar_dy = casadi.jacobian(var_casadi, y_casadi)
        dvar_dp = casadi.jacobian(var_casadi, p_casadi_stacked)

        # Convert to functions and evaluate index-by-index
        dvar_dy_func = casadi.Function(
            "dvar_dy", [t_casadi, y_casadi, p_casadi_stacked], [dvar_dy]
        )
        dvar_dp_func = casadi.Function(
            "dvar_dp", [t_casadi, y_casadi, p_casadi_stacked], [dvar_dp]
        )
        for index, (ts, ys) in enumerate(zip(self.all_ts, self.all_ys)):
            for idx, t in enumerate(ts):
                u = ys[:, idx]
                next_dvar_dy_eval = dvar_dy_func(t, u, inputs_stacked)
                next_dvar_dp_eval = dvar_dp_func(t, u, inputs_stacked)
                if index == 0 and idx == 0:
                    dvar_dy_eval = next_dvar_dy_eval
                    dvar_dp_eval = next_dvar_dp_eval
                else:
                    dvar_dy_eval = casadi.diagcat(dvar_dy_eval, next_dvar_dy_eval)
                    dvar_dp_eval = casadi.vertcat(dvar_dp_eval, next_dvar_dp_eval)

        # Compute sensitivity
        dy_dp = self.solution_sensitivities["all"]
        S_var = dvar_dy_eval @ dy_dp + dvar_dp_eval

        sensitivities = {"all": S_var}

        # Add the individual sensitivity
        start = 0
        for name, inp in self.all_inputs[0].items():
            end = start + inp.shape[0]
            sensitivities[name] = S_var[:, start:end]
            start = end

        # Save attribute
        self._sensitivities = sensitivities


class Interpolant0D:
    def __init__(self, entries):
        self.entries = entries

    def __call__(self, t):
        return self.entries


class Interpolant1D:
    def __init__(self, pts_for_interp, entries_for_interp):
        self.interpolant = interp.interp1d(
            pts_for_interp,
            entries_for_interp[:, 0],
            kind="linear",
            fill_value=np.nan,
            bounds_error=False,
        )

    def __call__(self, t, z):
        if isinstance(z, np.ndarray):
            return self.interpolant(z)[:, np.newaxis]
        else:
            return self.interpolant(z)


class Interpolant2D:
    def __init__(
        self, first_dim_pts_for_interp, second_dim_pts_for_interp, entries_for_interp
    ):
        self.interpolant = interp.interp2d(
            second_dim_pts_for_interp,
            first_dim_pts_for_interp,
            entries_for_interp[:, :, 0],
            kind="linear",
            fill_value=np.nan,
            bounds_error=False,
        )

    def __call__(self, input):
        """
        Calls and returns a 2D interpolant of the correct shape depending on the
        shape of the input
        """
        first_dim, second_dim, _ = input
        if isinstance(first_dim, np.ndarray) and isinstance(second_dim, np.ndarray):
            first_dim = first_dim[:, 0, 0]
            second_dim = second_dim[:, 0]
            return self.interpolant(second_dim, first_dim)
        elif isinstance(first_dim, np.ndarray):
            first_dim = first_dim[:, 0]
            return self.interpolant(second_dim, first_dim)[:, 0]
        elif isinstance(second_dim, np.ndarray):
            second_dim = second_dim[:, 0]
            return self.interpolant(second_dim, first_dim)
        else:
            return self.interpolant(second_dim, first_dim)[0]


def eval_dimension_name(name, x, r, y, z, R):
    if name == "x":
        out = x
    elif name == "r":
        out = r
    elif name == "y":
        out = y
    elif name == "z":
        out = z
    elif name == "R":
        out = R

    if out is None:
        raise ValueError("inputs {} cannot be None".format(name))
    else:
        return out<|MERGE_RESOLUTION|>--- conflicted
+++ resolved
@@ -355,11 +355,7 @@
                 "negative particle size",
                 "positive particle size",
             ]
-<<<<<<< HEAD
             and self.domains["secondary"] == ["current collector"]
-=======
-            and self.auxiliary_domains["secondary"] == ["current collector"]
->>>>>>> 393ff5d3
         ):
             self.first_dimension = "R"
             self.second_dimension = "z"
