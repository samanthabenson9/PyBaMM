#
# Base solver class
#
import copy
import itertools
from scipy.sparse import block_diag
import multiprocessing as mp
import numbers
import sys
import warnings

import casadi
import numpy as np

import pybamm
from pybamm.expression_tree.binary_operators import _Heaviside


class BaseSolver(object):
    """Solve a discretised model.

    Parameters
    ----------
    method : str, optional
        The method to use for integration, specific to each solver
    rtol : float, optional
        The relative tolerance for the solver (default is 1e-6).
    atol : float, optional
        The absolute tolerance for the solver (default is 1e-6).
    root_method : str or pybamm algebraic solver class, optional
        The method to use to find initial conditions (for DAE solvers).
        If a solver class, must be an algebraic solver class.
        If "casadi",
        the solver uses casadi's Newton rootfinding algorithm to find initial
        conditions. Otherwise, the solver uses 'scipy.optimize.root' with method
        specified by 'root_method' (e.g. "lm", "hybr", ...)
    root_tol : float, optional
        The tolerance for the initial-condition solver (default is 1e-6).
    extrap_tol : float, optional
        The tolerance to assert whether extrapolation occurs or not. Default is 0.
    """

    def __init__(
        self,
        method=None,
        rtol=1e-6,
        atol=1e-6,
        root_method=None,
        root_tol=1e-6,
        extrap_tol=0,
        max_steps="deprecated",
    ):
        self._method = method
        self._rtol = rtol
        self._atol = atol
        self.root_tol = root_tol
        self.root_method = root_method
        self.extrap_tol = extrap_tol
        if max_steps != "deprecated":
            raise ValueError(
                "max_steps has been deprecated, and should be set using the "
                "solver-specific extra-options dictionaries instead"
            )
        self.models_set_up = {}

        # Defaults, can be overwritten by specific solver
        self.name = "Base solver"
        self.ode_solver = False
        self.algebraic_solver = False

    @property
    def method(self):
        return self._method

    @method.setter
    def method(self, value):
        self._method = value

    @property
    def rtol(self):
        return self._rtol

    @rtol.setter
    def rtol(self, value):
        self._rtol = value

    @property
    def atol(self):
        return self._atol

    @atol.setter
    def atol(self, value):
        self._atol = value

    @property
    def root_method(self):
        return self._root_method

    @root_method.setter
    def root_method(self, method):
        if method == "casadi":
            method = pybamm.CasadiAlgebraicSolver(self.root_tol)
        elif isinstance(method, str):
            method = pybamm.AlgebraicSolver(method, self.root_tol)
        elif not (
            method is None
            or (
                isinstance(method, pybamm.BaseSolver)
                and method.algebraic_solver is True
            )
        ):
            raise pybamm.SolverError("Root method must be an algebraic solver")
        self._root_method = method

    @property
    def root_tol(self):
        return self._root_tol

    @root_tol.setter
    def root_tol(self, tol):
        self._root_tol = tol

    def copy(self):
        """Returns a copy of the solver"""
        new_solver = copy.copy(self)
        # clear models_set_up
        new_solver.models_set_up = {}
        return new_solver

<<<<<<< HEAD
    def set_up(self, model, inputs=None, t_eval=None,
               calculate_sensitivites=False):
=======
    def set_up(self, model, inputs=None, t_eval=None, ics_only=False):
>>>>>>> f83f0a2c
        """Unpack model, perform checks, and calculate jacobian.

        Parameters
        ----------
        model : :class:`pybamm.BaseModel`
            The model whose solution to calculate. Must have attributes rhs and
            initial_conditions
        inputs : dict, optional
            Any input parameters to pass to the model when solving
        t_eval : numeric type, optional
            The times (in seconds) at which to compute the solution
        calculate_sensitivites : list of str or bool
            If true, solver calculates sensitivities of all input parameters.
            If only a subset of sensitivities are required, can also pass a
            list of input parameter names

        """
        pybamm.logger.info("Start solver set-up")

        # Check model.algebraic for ode solvers
        if self.ode_solver is True and len(model.algebraic) > 0:
            raise pybamm.SolverError(
                "Cannot use ODE solver '{}' to solve DAE model".format(self.name)
            )
        # Check model.rhs for algebraic solvers
        if self.algebraic_solver is True and len(model.rhs) > 0:
            raise pybamm.SolverError(
                """Cannot use algebraic solver to solve model with time derivatives"""
            )
        # casadi solver won't allow solving algebraic model so we have to raise an
        # error here
        if isinstance(self, pybamm.CasadiSolver) and len(model.rhs) == 0:
            raise pybamm.SolverError(
                "Cannot use CasadiSolver to solve algebraic model, "
                "use CasadiAlgebraicSolver instead"
            )
        # Discretise model if it isn't already discretised
        # This only works with purely 0D models, as otherwise the mesh and spatial
        # method should be specified by the user
        if model.is_discretised is False:
            try:
                disc = pybamm.Discretisation()
                disc.process_model(model)
            except pybamm.DiscretisationError as e:
                raise pybamm.DiscretisationError(
                    "Cannot automatically discretise model, "
                    "model should be discretised before solving ({})".format(e)
                )

        inputs = inputs or {}

        # Set model timescale
        model.timescale_eval = model.timescale.evaluate(inputs=inputs)
        # Set model lengthscales
        model.length_scales_eval = {
            domain: scale.evaluate(inputs=inputs)
            for domain, scale in model.length_scales.items()
        }
        if (
            isinstance(self, (pybamm.CasadiSolver, pybamm.CasadiAlgebraicSolver))
        ) and model.convert_to_format != "casadi":
            pybamm.logger.warning(
                "Converting {} to CasADi for solving with CasADi solver".format(
                    model.name
                )
            )
            model.convert_to_format = "casadi"
        if (
            isinstance(self.root_method, pybamm.CasadiAlgebraicSolver)
            and model.convert_to_format != "casadi"
        ):
            pybamm.logger.warning(
                "Converting {} to CasADi for calculating ICs with CasADi".format(
                    model.name
                )
            )
            model.convert_to_format = "casadi"

        # find all the input parameters in the model
        input_parameters = {}
        for equation in [model.concatenated_rhs,
                         model.concatenated_algebraic,
                         model.concatenated_initial_conditions]:
            input_parameters.update({
                symbol._id: symbol for symbol in equation.pre_order()
                if isinstance(symbol, pybamm.InputParameter)
            })

        # from here on, calculate_sensitivites is now only a list
        if isinstance(calculate_sensitivites, bool):
            if calculate_sensitivites:
                calculate_sensitivites = [p for p in inputs.keys()]
            else:
                calculate_sensitivites = []

        self.calculate_sensitivites = calculate_sensitivites

        calculate_sensitivites_explicit = False
        if calculate_sensitivites and not isinstance(self, pybamm.IDAKLUSolver):
            calculate_sensitivites_explicit = True

        if calculate_sensitivites_explicit and model.convert_to_format != 'casadi':
            raise NotImplementedError(
                "Sensitivities only supported for:\n"
                "  - model.convert_to_format = 'casadi'\n"
                "  - IDAKLUSolver (any convert_to_format)"
            )

        # save sensitivity parameters so we can identify them later on
        # (FYI: this is used in the Solution class)
        model.calculate_sensitivities = calculate_sensitivites
        if calculate_sensitivites_explicit:
            num_parameters = 0
            for name in calculate_sensitivites:
                # if not a number, assume its a vector
                if isinstance(inputs[name], numbers.Number):
                    num_parameters += 1
                else:
                    num_parameters += len(inputs[name])
            model.len_rhs_sens = model.len_rhs * num_parameters
            model.len_alg_sens = model.len_alg * num_parameters

        if model.convert_to_format != "casadi":
            # Create Jacobian from concatenated rhs and algebraic
            y = pybamm.StateVector(slice(0, model.len_rhs_and_alg))
            # set up Jacobian object, for re-use of dict
            jacobian = pybamm.Jacobian()

        else:
            # Convert model attributes to casadi
            t_casadi = casadi.MX.sym("t")
            # Create the symbolic state vectors
            y_diff = casadi.MX.sym("y_diff", model.len_rhs)
            y_alg = casadi.MX.sym("y_alg", model.len_alg)
            y_casadi = casadi.vertcat(y_diff, y_alg)
            p_casadi = {}
            for name, value in inputs.items():
                if isinstance(value, numbers.Number):
                    p_casadi[name] = casadi.MX.sym(name)
                else:
                    p_casadi[name] = casadi.MX.sym(name, value.shape[0])
            p_casadi_stacked = casadi.vertcat(*[p for p in p_casadi.values()])
            # sensitivity vectors
            if calculate_sensitivites_explicit:
                pS_casadi_stacked = casadi.vertcat(
                    *[p_casadi[name] for name in calculate_sensitivites]
                )
                S_x = casadi.MX.sym("S_x", model.len_rhs_sens)
                S_z = casadi.MX.sym("S_z", model.len_alg_sens)
                y_and_S = casadi.vertcat(y_diff, S_x, y_alg, S_z)
            else:
                y_and_S = y_casadi

        def process(func, name, use_jacobian=None):
            def report(string):
                # don't log event conversion
                if "event" not in string:
                    pybamm.logger.verbose(string)

            if use_jacobian is None:
                use_jacobian = model.use_jacobian

            if model.convert_to_format == "jax":
                report(f"Converting {name} to jax")
                func = pybamm.EvaluatorJax(func)
                jacp = None
                if calculate_sensitivites_explicit:
                    raise NotImplementedError(
                        "explicit sensitivity equations not supported for "
                        "convert_to_format='jax'"
                    )
                elif calculate_sensitivites:
                    report((
                        f"Calculating sensitivities for {name} with respect "
                        f"to parameters {calculate_sensitivites} using jax"
                    ))
                    jacp = func.get_sensitivities()
                    jacp = jacp.evaluate
                if use_jacobian:
                    report(f"Calculating jacobian for {name} using jax")
                    jac = func.get_jacobian()
                    jac = jac.evaluate
                else:
                    jac = None

                func = func.evaluate

            elif model.convert_to_format != "casadi":
                # Process with pybamm functions, optionally converting
                # to python evaluator
                if calculate_sensitivites_explicit:
                    raise NotImplementedError(
                        "explicit sensitivity equations not supported for "
                        "convert_to_format='{}'".format(model.convert_to_format)
                    )
                elif calculate_sensitivites:
                    report((
                        f"Calculating sensitivities for {name} with respect "
                        f"to parameters {calculate_sensitivites}"
                    ))
                    jacp_dict = {
                        p: func.diff(pybamm.InputParameter(p))
                        for p in calculate_sensitivites
                    }
                    if model.convert_to_format == "python":
                        report(f"Converting sensitivities for {name} to python")
                        jacp_dict = {
                            p: pybamm.EvaluatorPython(jacp)
                            for p, jacp in jacp_dict.items()
                        }

                    # jacp should be a function that returns a dict of sensitivities
                    def jacp(*args, **kwargs):
                        return {k: v.evaluate(*args, **kwargs)
                                for k, v in jacp_dict.items()}
                else:
                    jacp = None

                if use_jacobian:
                    report(f"Calculating jacobian for {name}")
                    jac = jacobian.jac(func, y)
                    if model.convert_to_format == "python":
                        report(f"Converting jacobian for {name} to python")
                        jac = pybamm.EvaluatorPython(jac)
                    jac = jac.evaluate
                else:
                    jac = None

                if model.convert_to_format == "python":
                    report(f"Converting {name} to python")
                    func = pybamm.EvaluatorPython(func)

                func = func.evaluate

            else:
                # Process with CasADi
                report(f"Converting {name} to CasADi")
                func = func.to_casadi(t_casadi, y_casadi, inputs=p_casadi)
                # Add sensitivity vectors to the rhs and algebraic equations
                jacp = None
                if calculate_sensitivites_explicit:
                    # The formulation is as per Park, S., Kato, D., Gima, Z., Klein, R.,
                    # & Moura, S. (2018).  Optimal experimental design for
                    # parameterization of an electrochemical lithium-ion battery model.
                    # Journal of The Electrochemical Society, 165(7), A1309.". See #1100
                    # for details
                    if name == "RHS" and model.len_rhs > 0:
                        report(
                            "Creating explicit forward sensitivity equations "
                            "for rhs using CasADi"
                        )
                        df_dx = casadi.jacobian(func, y_diff)
                        df_dp = casadi.jacobian(func, pS_casadi_stacked)
                        S_x_mat = S_x.reshape(
                            (model.len_rhs, pS_casadi_stacked.shape[0])
                        )
                        if model.len_alg == 0:
                            S_rhs = (df_dx @ S_x_mat + df_dp).reshape((-1, 1))
                        else:
                            df_dz = casadi.jacobian(func, y_alg)
                            S_z_mat = S_z.reshape(
                                (model.len_alg, pS_casadi_stacked.shape[0])
                            )
                            S_rhs = (df_dx @ S_x_mat + df_dz @ S_z_mat + df_dp).reshape(
                                (-1, 1)
                            )
                        func = casadi.vertcat(func, S_rhs)
                    if name == "algebraic" and model.len_alg > 0:
                        report(
                            "Creating explicit forward sensitivity equations "
                            "for algebraic using CasADi"
                        )
                        dg_dz = casadi.jacobian(func, y_alg)
                        dg_dp = casadi.jacobian(func, pS_casadi_stacked)
                        S_z_mat = S_z.reshape(
                            (model.len_alg, pS_casadi_stacked.shape[0])
                        )
                        if model.len_rhs == 0:
                            S_alg = (dg_dz @ S_z_mat + dg_dp).reshape((-1, 1))
                        else:
                            dg_dx = casadi.jacobian(func, y_diff)
                            S_x_mat = S_x.reshape(
                                (model.len_rhs, pS_casadi_stacked.shape[0])
                            )
                            S_alg = (dg_dx @ S_x_mat + dg_dz @ S_z_mat + dg_dp).reshape(
                                (-1, 1)
                            )
                        func = casadi.vertcat(func, S_alg)
                    if name == "initial_conditions":
                        if model.len_rhs == 0 or model.len_alg == 0:
                            S_0 = casadi.jacobian(func, pS_casadi_stacked).reshape(
                                (-1, 1)
                            )
                            func = casadi.vertcat(func, S_0)
                        else:
                            x0 = func[: model.len_rhs]
                            z0 = func[model.len_rhs :]
                            Sx_0 = casadi.jacobian(x0, pS_casadi_stacked).reshape(
                                (-1, 1)
                            )
                            Sz_0 = casadi.jacobian(z0, pS_casadi_stacked).reshape(
                                (-1, 1)
                            )
                            func = casadi.vertcat(x0, Sx_0, z0, Sz_0)
                elif calculate_sensitivites:
                    report((
                        f"Calculating sensitivities for {name} with respect "
                        f"to parameters {calculate_sensitivites} using CasADi"
                    ))
                    jacp_dict = {}
                    for pname in calculate_sensitivites:
                        p_diff = casadi.jacobian(func, p_casadi[pname])
                        jacp_dict[pname] = casadi.Function(
                            name, [t_casadi, y_casadi, p_casadi_stacked],
                            [p_diff]
                        )
                    # jacp should be a function that returns a dict of sensitivities

                    def jacp(*args, **kwargs):
                        return {k: v(*args, **kwargs)
                                for k, v in jacp_dict.items()}

                if use_jacobian:
                    report(f"Calculating jacobian for {name} using CasADi")
                    jac_casadi = casadi.jacobian(func, y_and_S)
                    jac = casadi.Function(
                        name, [t_casadi, y_and_S, p_casadi_stacked], [jac_casadi]
                    )
                else:
                    jac = None

                func = casadi.Function(
                    name, [t_casadi, y_and_S, p_casadi_stacked], [func]
                )
            if name == "residuals":
                func_call = Residuals(func, name, model)
            else:
                func_call = SolverCallable(func, name, model)
            if jac is not None:
                jac_call = SolverCallable(jac, name + "_jac", model)
            else:
                jac_call = None
            if jacp is not None:
                jacp_call = SensitivityCallable(
                    jacp, name + "_sensitivity_wrt_inputs", model,
                    model.convert_to_format
                )
            else:
                jacp_call = None
            return func, func_call, jac_call, jacp_call

        # Process initial conditions
        initial_conditions = process(
            model.concatenated_initial_conditions,
            "initial_conditions",
            use_jacobian=False,
        )[0]
        init_eval = InitialConditions(initial_conditions, model)
<<<<<<< HEAD

        if calculate_sensitivites_explicit:
            y0_total_size = (
                model.len_rhs + model.len_rhs_sens
                + model.len_alg + model.len_alg_sens
            )
            init_eval.y_dummy = np.zeros((y0_total_size, 1))
        else:
            init_eval.y_dummy = np.zeros((model.len_rhs_and_alg, 1))

        # Process rhs, algebraic and event expressions
        rhs, rhs_eval, jac_rhs, jacp_rhs = process(model.concatenated_rhs, "RHS")
        algebraic, algebraic_eval, jac_algebraic, jacp_algebraic = process(
            model.concatenated_algebraic, "algebraic"
        )

        # Calculate initial conditions
=======
        model.init_eval = init_eval
>>>>>>> f83f0a2c
        model.y0 = init_eval(inputs)

        if not ics_only:
            # Check for heaviside and modulo functions in rhs and algebraic and add
            # discontinuity events if these exist.
            # Note: only checks for the case of t < X, t <= X, X < t, or X <= t,
            # but also accounts for the fact that t might be dimensional
            # Only do this for DAE models as ODE models can deal with discontinuities
            # fine
            if len(model.algebraic) > 0:
                for symbol in itertools.chain(
                    model.concatenated_rhs.pre_order(),
                    model.concatenated_algebraic.pre_order(),
                ):
                    if isinstance(symbol, _Heaviside):
                        found_t = False
                        # Dimensionless
                        if symbol.right.id == pybamm.t.id:
                            expr = symbol.left
                            found_t = True
                        elif symbol.left.id == pybamm.t.id:
                            expr = symbol.right
                            found_t = True
                        # Dimensional
                        elif symbol.right.id == (pybamm.t * model.timescale_eval).id:
                            expr = (
                                symbol.left.new_copy() / symbol.right.right.new_copy()
                            )
                            found_t = True
                        elif symbol.left.id == (pybamm.t * model.timescale_eval).id:
                            expr = (
                                symbol.right.new_copy() / symbol.left.right.new_copy()
                            )
                            found_t = True

                        # Update the events if the heaviside function depended on t
                        if found_t:
                            model.events.append(
                                pybamm.Event(
                                    str(symbol),
                                    expr.new_copy(),
                                    pybamm.EventType.DISCONTINUITY,
                                )
                            )
                    elif isinstance(symbol, pybamm.Modulo):
                        found_t = False
                        # Dimensionless
                        if symbol.left.id == pybamm.t.id:
                            expr = symbol.right
                            found_t = True
                        # Dimensional
                        elif symbol.left.id == (pybamm.t * model.timescale_eval).id:
                            expr = (
                                symbol.right.new_copy() / symbol.left.right.new_copy()
                            )
                            found_t = True

                        # Update the events if the modulo function depended on t
                        if found_t:
                            if t_eval is None:
                                N_events = 200
                            else:
                                N_events = t_eval[-1] // expr.value

                            for i in np.arange(N_events):
                                model.events.append(
                                    pybamm.Event(
                                        str(symbol),
                                        expr.new_copy() * pybamm.Scalar(i + 1),
                                        pybamm.EventType.DISCONTINUITY,
                                    )
                                )

            # Process rhs, algebraic and event expressions
            rhs, rhs_eval, jac_rhs = process(model.concatenated_rhs, "RHS")
            algebraic, algebraic_eval, jac_algebraic = process(
                model.concatenated_algebraic, "algebraic"
            )
            casadi_terminate_events = []
            terminate_events_eval = []
            interpolant_extrapolation_events_eval = []
            discontinuity_events_eval = []
            for n, event in enumerate(model.events):
                if event.event_type == pybamm.EventType.DISCONTINUITY:
                    # discontinuity events are evaluated before the solver is called,
                    # so don't need to process them
                    discontinuity_events_eval.append(event)
                elif event.event_type == pybamm.EventType.SWITCH:
                    if (
                        isinstance(self, pybamm.CasadiSolver)
                        and self.mode == "fast with events"
                        and model.algebraic != {}
                    ):
                        # Save some events to casadi_terminate_events for the 'fast with
                        # events' mode of the casadi solver
                        # We only need to do this if the model is a DAE model
                        # see #1082
                        k = 20
                        init_sign = float(
                            np.sign(event.evaluate(0, model.y0.full(), inputs=inputs))
                        )
                        # We create a sigmoid for each event which will multiply the
                        # rhs. Doing * 2 - 1 ensures that when the event is crossed,
                        # the sigmoid is zero. Hence the rhs is zero and the solution
                        # stays constant for the rest of the simulation period
                        # We can then cut off the part after the event was crossed
                        event_sigmoid = (
                            pybamm.sigmoid(0, init_sign * event.expression, k) * 2 - 1
                        )
                        event_casadi = process(
                            event_sigmoid, f"event_{n}", use_jacobian=False
                        )[0]
                        # use the actual casadi object as this will go into the rhs
                        casadi_terminate_events.append(event_casadi)
                else:
                    # use the function call
                    event_eval = process(
                        event.expression, f"event_{n}", use_jacobian=False
                    )[1]
                    if event.event_type == pybamm.EventType.TERMINATION:
                        terminate_events_eval.append(event_eval)
                    elif event.event_type == pybamm.EventType.INTERPOLANT_EXTRAPOLATION:
                        interpolant_extrapolation_events_eval.append(event_eval)

            # Add the solver attributes
            model.rhs_eval = rhs_eval
            model.algebraic_eval = algebraic_eval
            model.jac_algebraic_eval = jac_algebraic
            model.casadi_terminate_events = casadi_terminate_events
            model.terminate_events_eval = terminate_events_eval
            model.discontinuity_events_eval = discontinuity_events_eval
            model.interpolant_extrapolation_events_eval = (
                interpolant_extrapolation_events_eval
            )

            # Save CasADi functions for the CasADi solver
            # Note: when we pass to casadi the ode part of the problem must be in
            # explicit form so we pre-multiply by the inverse of the mass matrix
            if isinstance(self.root_method, pybamm.CasadiAlgebraicSolver) or isinstance(
                self, (pybamm.CasadiSolver, pybamm.CasadiAlgebraicSolver)
            ):
                # can use DAE solver to solve model with algebraic equations only
                if len(model.rhs) > 0:
                    mass_matrix_inv = casadi.MX(model.mass_matrix_inv.entries)
                    explicit_rhs = mass_matrix_inv @ rhs(
                        t_casadi, y_casadi, p_casadi_stacked
                    )
                    model.casadi_rhs = casadi.Function(
                        "rhs", [t_casadi, y_casadi, p_casadi_stacked], [explicit_rhs]
                    )
                model.casadi_algebraic = algebraic
            if len(model.rhs) == 0:
                # No rhs equations: residuals is algebraic only
                model.residuals_eval = Residuals(algebraic, "residuals", model)
                model.jacobian_eval = jac_algebraic
            elif len(model.algebraic) == 0:
                # No algebraic equations: residuals is rhs only
                model.residuals_eval = Residuals(rhs, "residuals", model)
                model.jacobian_eval = jac_rhs
            # Calculate consistent initial conditions for the algebraic equations
            else:
<<<<<<< HEAD
                # use the function call
                event_eval = process(
                    event.expression, f"event_{n}", use_jacobian=False
                )[1]
                if event.event_type == pybamm.EventType.TERMINATION:
                    terminate_events_eval.append(event_eval)
                elif event.event_type == pybamm.EventType.INTERPOLANT_EXTRAPOLATION:
                    interpolant_extrapolation_events_eval.append(event_eval)

        # Add the solver attributes
        model.init_eval = init_eval
        model.rhs_eval = rhs_eval
        model.algebraic_eval = algebraic_eval
        model.jac_algebraic_eval = jac_algebraic
        model.casadi_terminate_events = casadi_terminate_events
        model.terminate_events_eval = terminate_events_eval
        model.discontinuity_events_eval = discontinuity_events_eval
        model.interpolant_extrapolation_events_eval = (
            interpolant_extrapolation_events_eval
        )

        # if we have changed the equations to include the explicit sensitivity
        # equations, then we also need to update the mass matrix
        if calculate_sensitivites_explicit:
            n_inputs = model.len_rhs_sens // model.len_rhs
            model.mass_matrix_inv = pybamm.Matrix(
                block_diag(
                    [model.mass_matrix_inv.entries] * (n_inputs + 1), format="csr"
                )
            )
            model.mass_matrix = pybamm.Matrix(
                block_diag(
                    [model.mass_matrix.entries] * (n_inputs + 1), format="csr"
                )
            )

        # Save CasADi functions for the CasADi solver
        # Note: when we pass to casadi the ode part of the problem must be in explicit
        # form so we pre-multiply by the inverse of the mass matrix
        if isinstance(self.root_method, pybamm.CasadiAlgebraicSolver) or isinstance(
            self, (pybamm.CasadiSolver, pybamm.CasadiAlgebraicSolver)
        ):
            # can use DAE solver to solve model with algebraic equations only
            if len(model.rhs) > 0:
                mass_matrix_inv = casadi.MX(model.mass_matrix_inv.entries)
                explicit_rhs = mass_matrix_inv @ rhs(
                    t_casadi, y_and_S, p_casadi_stacked
                )
                model.casadi_rhs = casadi.Function(
                    "rhs", [t_casadi, y_and_S, p_casadi_stacked], [explicit_rhs]
                )
            model.casadi_algebraic = algebraic
            model.casadi_sensitivities_rhs = jacp_rhs
            model.casadi_sensitivities_algebraic = jacp_algebraic
        if len(model.rhs) == 0:
            # No rhs equations: residuals is algebraic only
            model.residuals_eval = Residuals(algebraic, "residuals", model)
            model.jacobian_eval = jac_algebraic
            model.sensitivities_eval = jacp_algebraic
        elif len(model.algebraic) == 0:
            # No algebraic equations: residuals is rhs only
            model.residuals_eval = Residuals(rhs, "residuals", model)
            model.jacobian_eval = jac_rhs
            model.sensitivities_eval = jacp_rhs
        # Calculate consistent initial conditions for the algebraic equations
        else:
            all_states = pybamm.NumpyConcatenation(
                model.concatenated_rhs, model.concatenated_algebraic
            )
            # Process again, uses caching so should be quick
            residuals_eval, jacobian_eval, jacobian_wrtp_eval = \
                process(all_states, "residuals")[1:]
            model.residuals_eval = residuals_eval
            model.jacobian_eval = jacobian_eval
            model.sensitivities_eval = jacobian_wrtp_eval
=======
                all_states = pybamm.NumpyConcatenation(
                    model.concatenated_rhs, model.concatenated_algebraic
                )
                # Process again, uses caching so should be quick
                residuals_eval, jacobian_eval = process(all_states, "residuals")[1:]
                model.residuals_eval = residuals_eval
                model.jacobian_eval = jacobian_eval
>>>>>>> f83f0a2c

        pybamm.logger.info("Finish solver set-up")

    def _set_initial_conditions(self, model, inputs, update_rhs):
        """
        Set initial conditions for the model. This is skipped if the solver is an
        algebraic solver (since this would make the algebraic solver redundant), and if
        the model doesn't have any algebraic equations (since there are no initial
        conditions to be calculated in this case).

        Parameters
        ----------
        model : :class:`pybamm.BaseModel`
            The model for which to calculate initial conditions.
        inputs : dict
            Any input parameters to pass to the model when solving
        update_rhs : bool
            Whether to update the rhs. True for 'solve', False for 'step'.

        """

        if self.algebraic_solver is True:
            # Don't update model.y0
            return None
        elif len(model.algebraic) == 0:
            if update_rhs is True:
                # Recalculate initial conditions for the rhs equations
                y0 = model.init_eval(inputs)
            else:
                # Don't update model.y0
                return None
        else:
            if update_rhs is True:
                # Recalculate initial conditions for the rhs equations
                y0_from_inputs = model.init_eval(inputs)
                # Reuse old solution for algebraic equations
                y0_from_model = model.y0
                len_rhs = model.len_rhs
                # update model.y0, which is used for initialising the algebraic solver
                if len_rhs == 0:
                    model.y0 = y0_from_model
                else:
                    model.y0 = casadi.vertcat(
                        y0_from_inputs[:len_rhs], y0_from_model[len_rhs:]
                    )
            y0 = self.calculate_consistent_state(model, 0, inputs)
        # Make y0 a function of inputs if doing symbolic with casadi
        model.y0 = y0

    def calculate_consistent_state(self, model, time=0, inputs=None):
        """
        Calculate consistent state for the algebraic equations through
        root-finding. model.y0 is used as the initial guess for rootfinding

        Parameters
        ----------
        model : :class:`pybamm.BaseModel`
            The model for which to calculate initial conditions.
        time : float
            The time at which to calculate the states
        inputs_dict : dict, optional
            Any input parameters to pass to the model when solving

        Returns
        -------
        y0_consistent : array-like, same shape as y0_guess
            Initial conditions that are consistent with the algebraic equations (roots
            of the algebraic equations). If self.root_method == None then returns
            model.y0.
        """
        pybamm.logger.debug("Start calculating consistent states")
        if self.root_method is None:
            return model.y0
        try:
            root_sol = self.root_method._integrate(model, np.array([time]), inputs)
        except pybamm.SolverError as e:
            raise pybamm.SolverError(
                "Could not find consistent states: {}".format(e.args[0])
            )
        pybamm.logger.debug("Found consistent states")

        y0 = root_sol.all_ys[0]
        if isinstance(y0, np.ndarray):
            y0 = y0.flatten()
        return y0

    def solve(
        self,
        model,
        t_eval=None,
        external_variables=None,
        inputs=None,
        initial_conditions=None,
        nproc=None,
        calculate_sensitivities=False
    ):
        """
        Execute the solver setup and calculate the solution of the model at
        specified times.

        Parameters
        ----------
        model : :class:`pybamm.BaseModel`
            The model whose solution to calculate. Must have attributes rhs and
            initial_conditions
        t_eval : numeric type
            The times (in seconds) at which to compute the solution
        external_variables : dict
            A dictionary of external variables and their corresponding
            values at the current time
        inputs : dict or list, optional
            A dictionary or list of dictionaries describing any input parameters to
            pass to the model when solving
        initial_conditions : :class:`pybamm.Symbol`, optional
            Initial conditions to use when solving the model. If None (default),
            `model.concatenated_initial_conditions` is used. Otherwise, must be a symbol
            of size `len(model.rhs) + len(model.algebraic)`.
        nproc : int, optional
            Number of processes to use when solving for more than one set of input
            parameters. Defaults to value returned by "os.cpu_count()".
        calculate_sensitivites : list of str or bool
            If true, solver calculates sensitivities of all input parameters.
            If only a subset of sensitivities are required, can also pass a
            list of input parameter names

        Returns
        -------
        :class:`pybamm.Solution` or list of :class:`pybamm.Solution` objects.
             If type of `inputs` is `list`, return a list of corresponding
             :class:`pybamm.Solution` objects.

        Raises
        ------
        :class:`pybamm.ModelError`
            If an empty model is passed (`model.rhs = {}` and `model.algebraic={}` and
            `model.variables = {}`)

        """
        pybamm.logger.info("Start solving {} with {}".format(model.name, self.name))
        self.calculate_sensitivites = calculate_sensitivities

        # Make sure model isn't empty
        if len(model.rhs) == 0 and len(model.algebraic) == 0:
            if not isinstance(self, pybamm.DummySolver):
                raise pybamm.ModelError(
                    "Cannot solve empty model, use `pybamm.DummySolver` instead"
                )

        # t_eval can only be None if the solver is an algebraic solver. In that case
        # set it to 0
        if t_eval is None:
            if self.algebraic_solver is True:
                t_eval = np.array([0])
            else:
                raise ValueError("t_eval cannot be None")

        # If t_eval is provided as [t0, tf] return the solution at 100 points
        elif isinstance(t_eval, list):
            if len(t_eval) == 1 and self.algebraic_solver is True:
                pass
            elif len(t_eval) != 2:
                raise pybamm.SolverError(
                    "'t_eval' can be provided as an array of times at which to "
                    "return the solution, or as a list [t0, tf] where t0 is the "
                    "initial time and tf is the final time, but has been provided "
                    "as a list of length {}.".format(len(t_eval))
                )
            else:
                t_eval = np.linspace(t_eval[0], t_eval[-1], 100)

        # Make sure t_eval is monotonic
        if (np.diff(t_eval) < 0).any():
            raise pybamm.SolverError("t_eval must increase monotonically")

        # Set up external variables and inputs
        #
        # Argument "inputs" can be either a list of input dicts or
        # a single dict. The remaining of this function is only working
        # with variable "input_list", which is a list of dictionaries.
        # If "inputs" is a single dict, "inputs_list" is a list of only one dict.
        inputs_list = inputs if isinstance(inputs, list) else [inputs]
        ext_and_inputs_list = [
            self._set_up_ext_and_inputs(model, external_variables, inputs)
            for inputs in inputs_list
        ]

        # Cannot use multiprocessing with model in "jax" format
        if (len(inputs_list) > 1) and model.convert_to_format == "jax":
            raise pybamm.SolverError(
                "Cannot solve list of inputs with multiprocessing "
                'when model in format "jax".'
            )

        # Set up (if not done already)
        timer = pybamm.Timer()
        if model not in self.models_set_up:
            # It is assumed that when len(inputs_list) > 1, model set
            # up (initial condition, time-scale and length-scale) does
            # not depend on input parameters. Thefore only `ext_and_inputs[0]`
            # is passed to `set_up`.
            # See https://github.com/pybamm-team/PyBaMM/pull/1261
            self.set_up(model, ext_and_inputs_list[0], t_eval,
                        calculate_sensitivities)
            self.models_set_up.update(
                {model: {"initial conditions": model.concatenated_initial_conditions}}
            )
        else:
            ics_set_up = self.models_set_up[model]["initial conditions"]
            # Check that initial conditions have not been updated
            if ics_set_up.id != model.concatenated_initial_conditions.id:
                # If the new initial conditions are different, set up again
<<<<<<< HEAD
                # Doing the whole setup again might be slow, but no need to prematurely
                # optimize this
                self.set_up(model, ext_and_inputs_list[0], t_eval,
                            calculate_sensitivities)
=======
                self.set_up(model, ext_and_inputs_list[0], t_eval, ics_only=True)
>>>>>>> f83f0a2c
                self.models_set_up[model][
                    "initial conditions"
                ] = model.concatenated_initial_conditions
        set_up_time = timer.time()
        timer.reset()

        # (Re-)calculate consistent initial conditions
        # Assuming initial conditions do not depend on input parameters
        # when len(inputs_list) > 1, only `ext_and_inputs_list[0]`
        # is passed to `_set_initial_conditions`.
        # See https://github.com/pybamm-team/PyBaMM/pull/1261
        if len(inputs_list) > 1:
            all_inputs_names = set(
                itertools.chain.from_iterable(
                    [ext_and_inputs.keys() for ext_and_inputs in ext_and_inputs_list]
                )
            )
            initial_conditions_node_names = set(
                [it.name for it in model.concatenated_initial_conditions.pre_order()]
            )
            if all_inputs_names.issubset(initial_conditions_node_names):
                raise pybamm.SolverError(
                    "Input parameters cannot appear in expression "
                    "for initial conditions."
                )

        self._set_initial_conditions(model, ext_and_inputs_list[0], update_rhs=True)

        # Non-dimensionalise time
        t_eval_dimensionless = t_eval / model.timescale_eval

        # Calculate discontinuities
        discontinuities = [
            # Assuming that discontinuities do not depend on
            # input parameters when len(input_list) > 1, only
            # `input_list[0]` is passed to `evaluate`.
            # See https://github.com/pybamm-team/PyBaMM/pull/1261
            event.expression.evaluate(inputs=inputs_list[0])
            for event in model.discontinuity_events_eval
        ]

        # make sure they are increasing in time
        discontinuities = sorted(discontinuities)

        # remove any identical discontinuities
        discontinuities = [
            v
            for i, v in enumerate(discontinuities)
            if (
                i == len(discontinuities) - 1
                or discontinuities[i] < discontinuities[i + 1]
            )
            and v > 0
        ]

        # remove any discontinuities after end of t_eval
        discontinuities = [v for v in discontinuities if v < t_eval_dimensionless[-1]]

        if len(discontinuities) > 0:
            pybamm.logger.verbose(
                "Discontinuity events found at t = {}".format(discontinuities)
            )
            if isinstance(inputs, list):
                raise pybamm.SolverError(
                    "Cannot solve for a list of input parameters"
                    " sets with discontinuities"
                )
        else:
            pybamm.logger.verbose("No discontinuity events found")

        # insert time points around discontinuities in t_eval
        # keep track of sub sections to integrate by storing start and end indices
        start_indices = [0]
        end_indices = []
        eps = sys.float_info.epsilon
        for dtime in discontinuities:
            dindex = np.searchsorted(t_eval_dimensionless, dtime, side="left")
            end_indices.append(dindex + 1)
            start_indices.append(dindex + 1)
            if dtime - eps < t_eval_dimensionless[dindex] < dtime + eps:
                t_eval_dimensionless[dindex] += eps
                t_eval_dimensionless = np.insert(
                    t_eval_dimensionless, dindex, dtime - eps
                )
            else:
                t_eval_dimensionless = np.insert(
                    t_eval_dimensionless, dindex, [dtime - eps, dtime + eps]
                )
        end_indices.append(len(t_eval_dimensionless))

        # Integrate separately over each time segment and accumulate into the solution
        # object, restarting the solver at each discontinuity (and recalculating a
        # consistent state afterwards if a DAE)
        old_y0 = model.y0
        solutions = None
        for start_index, end_index in zip(start_indices, end_indices):
            pybamm.logger.verbose(
                "Calling solver for {} < t < {}".format(
                    t_eval_dimensionless[start_index] * model.timescale_eval,
                    t_eval_dimensionless[end_index - 1] * model.timescale_eval,
                )
            )
            ninputs = len(ext_and_inputs_list)
            if ninputs == 1:
                new_solution = self._integrate(
                    model,
                    t_eval_dimensionless[start_index:end_index],
                    ext_and_inputs_list[0],
                )
                new_solutions = [new_solution]
            else:
                with mp.Pool(processes=nproc) as p:
                    new_solutions = p.starmap(
                        self._integrate,
                        zip(
                            [model] * ninputs,
                            [t_eval_dimensionless[start_index:end_index]] * ninputs,
                            ext_and_inputs_list,
                        ),
                    )
                    p.close()
                    p.join()
            # Setting the solve time for each segment.
            # pybamm.Solution.__add__ assumes attribute solve_time.
            solve_time = timer.time()
            for sol in new_solutions:
                sol.solve_time = solve_time
            if start_index == start_indices[0]:
                solutions = [sol for sol in new_solutions]
            else:
                for i, new_solution in enumerate(new_solutions):
                    solutions[i] = solutions[i] + new_solution

            if solutions[0].termination != "final time":
                break

            if end_index != len(t_eval_dimensionless):
                # setup for next integration subsection
                last_state = solutions[0].y[:, -1]
                # update y0 (for DAE solvers, this updates the initial guess for the
                # rootfinder)
                model.y0 = last_state
                if len(model.algebraic) > 0:
                    model.y0 = self.calculate_consistent_state(
                        model, t_eval_dimensionless[end_index], ext_and_inputs_list[0]
                    )
        solve_time = timer.time()

        for i, solution in enumerate(solutions):
            # Check if extrapolation occurred
            extrapolation = self.check_extrapolation(solution, model.events)
            if extrapolation:
                warnings.warn(
                    "While solving {} extrapolation occurred for {}".format(
                        model.name, extrapolation
                    ),
                    pybamm.SolverWarning,
                )
            # Identify the event that caused termination and update the solution to
            # include the event time and state
            solutions[i], termination = self.get_termination_reason(
                solution, model.events
            )
            # Assign times
            solutions[i].set_up_time = set_up_time
            # all solutions get the same solve time, but their integration time
            # will be different (see https://github.com/pybamm-team/PyBaMM/pull/1261)
            solutions[i].solve_time = solve_time

        # Restore old y0
        model.y0 = old_y0

        # Report times
        if len(solutions) == 1:
            pybamm.logger.info("Finish solving {} ({})".format(model.name, termination))
            pybamm.logger.info(
                (
                    "Set-up time: {}, Solve time: {} (of which integration time: {}), "
                    "Total time: {}"
                ).format(
                    solutions[0].set_up_time,
                    solutions[0].solve_time,
                    solutions[0].integration_time,
                    solutions[0].total_time,
                )
            )
        else:
            pybamm.logger.info("Finish solving {} for all inputs".format(model.name))
            pybamm.logger.info(
                ("Set-up time: {}, Solve time: {}, Total time: {}").format(
                    solutions[0].set_up_time,
                    solutions[0].solve_time,
                    solutions[0].total_time,
                )
            )

        # Raise error if solutions[0] only contains one timestep (except for algebraic
        # solvers, where we may only expect one time in the solution)
        if (
            self.algebraic_solver is False
            and len(solution.all_ts) == 1
            and len(solution.all_ts[0]) == 1
        ):
            raise pybamm.SolverError(
                "Solution time vector has length 1. "
                "Check whether simulation terminated too early."
            )

        # Return solution(s)
        if ninputs == 1:
            return solutions[0]
        else:
            return solutions

    def step(
        self,
        old_solution,
        model,
        dt,
        npts=2,
        external_variables=None,
        inputs=None,
        save=True,
    ):
        """
        Step the solution of the model forward by a given time increment. The
        first time this method is called it executes the necessary setup by
        calling `self.set_up(model)`.

        Parameters
        ----------
        old_solution : :class:`pybamm.Solution` or None
            The previous solution to be added to. If `None`, a new solution is created.
        model : :class:`pybamm.BaseModel`
            The model whose solution to calculate. Must have attributes rhs and
            initial_conditions
        dt : numeric type
            The timestep (in seconds) over which to step the solution
        npts : int, optional
            The number of points at which the solution will be returned during
            the step dt. default is 2 (returns the solution at t0 and t0 + dt).
        external_variables : dict
            A dictionary of external variables and their corresponding
            values at the current time
        inputs_dict : dict, optional
            Any input parameters to pass to the model when solving
        save : bool
            Turn on to store the solution of all previous timesteps




        Raises
        ------
        :class:`pybamm.ModelError`
            If an empty model is passed (`model.rhs = {}` and `model.algebraic = {}` and
            `model.variables = {}`)

        """

        if old_solution is not None and not (
            old_solution.termination == "final time"
            or "[experiment]" in old_solution.termination
        ):
            # Return same solution as an event has already been triggered
            # With hack to allow stepping past experiment current / voltage cut-off
            return old_solution

        # Make sure model isn't empty
        if len(model.rhs) == 0 and len(model.algebraic) == 0:
            if not isinstance(self, pybamm.DummySolver):
                raise pybamm.ModelError(
                    "Cannot step empty model, use `pybamm.DummySolver` instead"
                )

        # Make sure dt is positive
        if dt <= 0:
            raise pybamm.SolverError("Step time must be positive")

        # Set timer
        timer = pybamm.Timer()

        # Set up external variables and inputs
        external_variables = external_variables or {}
        inputs = inputs or {}
        ext_and_inputs = {**external_variables, **inputs}

        # Check that any inputs that may affect the scaling have not changed
        # Set model timescale
        temp_timescale_eval = model.timescale.evaluate(inputs=inputs)
        # Set model lengthscales
        temp_length_scales_eval = {
            domain: scale.evaluate(inputs=inputs)
            for domain, scale in model.length_scales.items()
        }
        if old_solution is not None:
            if temp_timescale_eval != old_solution.timescale_eval:
                raise pybamm.SolverError(
                    "The model timescale is a function of an input parameter "
                    "and the value has changed between steps!"
                )
            for domain in temp_length_scales_eval.keys():
                old_dom_eval = old_solution.length_scales_eval[domain]
                if temp_length_scales_eval[domain] != old_dom_eval:
                    pybamm.logger.error(
                        "The {} domain lengthscale is a function of an input "
                        "parameter and the value has changed between "
                        "steps!".format(domain)
                    )

        if old_solution is None:
            # Run set up on first step
            pybamm.logger.verbose(
                "Start stepping {} with {}".format(model.name, self.name)
            )
            self.set_up(model, ext_and_inputs)
            self.models_set_up.update(
                {model: {"initial conditions": model.concatenated_initial_conditions}}
            )
            t = 0.0
        elif model not in self.models_set_up:
            # Run set up if the model has changed
            self.set_up(model, ext_and_inputs)
            self.models_set_up.update(
                {model: {"initial conditions": model.concatenated_initial_conditions}}
            )

        if old_solution is not None:
            t = old_solution.all_ts[-1][-1]
            if old_solution.all_models[-1] == model:
                # initialize with old solution
                model.y0 = old_solution.all_ys[-1][:, -1]
            else:
                model.y0 = (
                    model.set_initial_conditions_from(old_solution, inplace=False)
                    .concatenated_initial_conditions.evaluate(0, inputs=ext_and_inputs)
                    .flatten()
                )
        set_up_time = timer.time()

        # (Re-)calculate consistent initial conditions
        self._set_initial_conditions(model, ext_and_inputs, update_rhs=False)

        # Non-dimensionalise dt
        dt_dimensionless = dt / model.timescale_eval

        # Step
        t_eval = np.linspace(t, t + dt_dimensionless, npts)
        pybamm.logger.verbose(
            "Stepping for {:.0f} < t < {:.0f}".format(
                t * model.timescale_eval,
                (t + dt_dimensionless) * model.timescale_eval,
            )
        )
        timer.reset()
        solution = self._integrate(model, t_eval, ext_and_inputs)
        solution.solve_time = timer.time()

        # Check if extrapolation occurred
        extrapolation = self.check_extrapolation(solution, model.events)
        if extrapolation:
            warnings.warn(
                "While solving {} extrapolation occurred for {}".format(
                    model.name, extrapolation
                ),
                pybamm.SolverWarning,
            )

        # Identify the event that caused termination and update the solution to
        # include the event time and state
        solution, termination = self.get_termination_reason(solution, model.events)

        # Assign setup time
        solution.set_up_time = set_up_time

        # Report times
        pybamm.logger.verbose("Finish stepping {} ({})".format(model.name, termination))
        pybamm.logger.verbose(
            (
                "Set-up time: {}, Step time: {} (of which integration time: {}), "
                "Total time: {}"
            ).format(
                solution.set_up_time,
                solution.solve_time,
                solution.integration_time,
                solution.total_time,
            )
        )

        # Return solution
        if save is False:
            return solution
        else:
            return old_solution + solution

    def get_termination_reason(self, solution, events):
        """
        Identify the cause for termination. In particular, if the solver terminated
        due to an event, (try to) pinpoint which event was responsible. If an event
        occurs the event time and state are added to the solution object.
        Note that the current approach (evaluating all the events and then finding which
        one is smallest at the final timestep) is pretty crude, but is the easiest one
        that works for all the different solvers.

        Parameters
        ----------
        solution : :class:`pybamm.Solution`
            The solution object
        events : dict
            Dictionary of events
        """
        if solution.termination == "final time":
            return (
                solution,
                "the solver successfully reached the end of the integration interval",
            )
        elif solution.termination == "event":
            pybamm.logger.debug("Start post-processing events")
            # Get final event value
            final_event_values = {}

            for event in events:
                if event.event_type == pybamm.EventType.TERMINATION:
                    final_event_values[event.name] = abs(
                        event.expression.evaluate(
                            solution.t_event,
                            solution.y_event,
                            inputs=solution.all_inputs[-1],
                        )
                    )
            termination_event = min(final_event_values, key=final_event_values.get)

            # Check that it's actually an event
            if abs(final_event_values[termination_event]) > 0.1:  # pragma: no cover
                # Hard to test this
                raise pybamm.SolverError(
                    "Could not determine which event was triggered "
                    "(possibly due to NaNs)"
                )
            # Add the event to the solution object
            solution.termination = "event: {}".format(termination_event)
            # Update t, y and inputs to include event time and state
            # Note: if the final entry of t is equal to the event time we skip
            # this (having duplicate entries causes an error later in ProcessedVariable)
            if solution.t_event != solution.all_ts[-1][-1]:
                event_sol = pybamm.Solution(
                    solution.t_event,
                    solution.y_event,
                    solution.all_models[-1],
                    solution.all_inputs[-1],
                    solution.t_event,
                    solution.y_event,
                    solution.termination,
                )
                event_sol.solve_time = 0
                event_sol.integration_time = 0
                solution = solution + event_sol

            pybamm.logger.debug("Finish post-processing events")
            return solution, solution.termination
        elif solution.termination == "success":
            return solution, solution.termination

    def check_extrapolation(self, solution, events):
        """
        Check if extrapolation occurred for any of the interpolants. Note that with the
        current approach (evaluating all the events at the solution times) some
        extrapolations might not be found if they only occurred for a small period of
        time.

        Parameters
        ----------
        solution : :class:`pybamm.Solution`
            The solution object
        events : dict
            Dictionary of events
        """
        extrap_events = {}

        for event in events:
            if event.event_type == pybamm.EventType.INTERPOLANT_EXTRAPOLATION:
                # First set to False, then loop through and change to True if any
                # events extrapolate
                extrap_events[event.name] = False
                # This might be a little bit slow but is ok for now
                for ts, ys, inputs in zip(
                    solution.all_ts, solution.all_ys, solution.all_inputs
                ):
                    for inner_idx, t in enumerate(ts):
                        y = ys[:, inner_idx]
                        if isinstance(y, casadi.DM):
                            y = y.full()
                        if (
                            event.expression.evaluate(t, y, inputs=inputs)
                            < self.extrap_tol
                        ):
                            extrap_events[event.name] = True

        # Add the event dictionaryto the solution object
        solution.extrap_events = extrap_events

        return [k for k, v in extrap_events.items() if v]

    def _set_up_ext_and_inputs(self, model, external_variables, inputs):
        """Set up external variables and input parameters"""
        inputs = inputs or {}

        # Go through all input parameters that can be found in the model
        # If any of them are *not* provided by "inputs", a symbolic input parameter is
        # created, with appropriate size
        for input_param in model.input_parameters:
            name = input_param.name
            if name not in inputs:
                # Don't allow symbolic inputs if using `sensitivity`
                if self.calculate_sensitivites:
                    raise pybamm.SolverError(
                        "Cannot have symbolic inputs if explicitly solving forward"
                        "sensitivity equations"
                    )
                # Only allow symbolic inputs for CasadiSolver and CasadiAlgebraicSolver
                if not isinstance(
                    self, (pybamm.CasadiSolver, pybamm.CasadiAlgebraicSolver)
                ):
                    raise pybamm.SolverError(
                        "Only CasadiSolver and CasadiAlgebraicSolver "
                        "can have symbolic inputs"
                    )
                inputs[name] = casadi.MX.sym(name, input_param._expected_size)

        external_variables = external_variables or {}
        ext_and_inputs = {**external_variables, **inputs}
        return ext_and_inputs


class SolverCallable:
    """A class that will be called by the solver when integrating"""

    def __init__(self, function, name, model):
        self._function = function
        if isinstance(function, casadi.Function):
            self.form = "casadi"
        else:
            self.form = "python"
        self.name = name
        self.model = model
        self.timescale = self.model.timescale_eval

    def __call__(self, t, y, inputs):
        pybamm.logger.debug(
            "Evaluating {} for {} at t={}".format(
                self.name, self.model.name, t * self.timescale
            )
        )
        if self.name in ["RHS", "algebraic", "residuals", "event"]:

            return self.function(t, y, inputs).flatten()
        else:
            return self.function(t, y, inputs)

    def function(self, t, y, inputs):
        if self.form == "casadi":
            states_eval = self._function(t, y, inputs)
            if self.name in ["RHS", "algebraic", "residuals", "event"]:
                return states_eval.full()
            else:
                # keep jacobians sparse
                return states_eval
        else:
            return self._function(t, y, inputs=inputs, known_evals={})[0]


class SensitivityCallable:
    """A class that will be called by the solver when integrating"""

    def __init__(self, function, name, model, form):
        self._function = function
        self.form = form
        self.name = name
        self.model = model
        self.timescale = self.model.timescale_eval

    def __call__(self, t, y, inputs):
        pybamm.logger.debug(
            "Evaluating sensitivities of {} for {} at t={}".format(
                self.name, self.model.name, t * self.timescale
            )
        )
        return self.function(t, y, inputs)

    def function(self, t, y, inputs):
        if self.form == "casadi":
            return self._function(t, y, inputs)
        elif self.form == "jax":
            return self._function(t, y, inputs=inputs)
        else:
            ret_with_known_evals = \
                self._function(t, y, inputs=inputs, known_evals={})
            return {k: v[0] for k, v in ret_with_known_evals.items()}


class Residuals(SolverCallable):
    """Returns information about residuals at time t and state y"""

    def __init__(self, function, name, model):
        super().__init__(function, name, model)
        if model.mass_matrix is not None:
            self.mass_matrix = model.mass_matrix.entries

    def __call__(self, t, y, ydot, inputs):
        states_eval = super().__call__(t, y, inputs)
        return states_eval - self.mass_matrix @ ydot


class InitialConditions(SolverCallable):
    """Returns initial conditions given inputs"""

    def __init__(self, function, model):
        super().__init__(function, "initial conditions", model)

    def __call__(self, inputs):
        if self.form == "casadi":
            if isinstance(inputs, dict):
                inputs = casadi.vertcat(*[x for x in inputs.values()])
            return self._function(0, self.y_dummy, inputs)
        else:
            return self._function(0, self.y_dummy, inputs=inputs).flatten()<|MERGE_RESOLUTION|>--- conflicted
+++ resolved
@@ -127,12 +127,8 @@
         new_solver.models_set_up = {}
         return new_solver
 
-<<<<<<< HEAD
-    def set_up(self, model, inputs=None, t_eval=None,
+    def set_up(self, model, inputs=None, t_eval=None, ics_only=False,
                calculate_sensitivites=False):
-=======
-    def set_up(self, model, inputs=None, t_eval=None, ics_only=False):
->>>>>>> f83f0a2c
         """Unpack model, perform checks, and calculate jacobian.
 
         Parameters
@@ -491,7 +487,6 @@
             use_jacobian=False,
         )[0]
         init_eval = InitialConditions(initial_conditions, model)
-<<<<<<< HEAD
 
         if calculate_sensitivites_explicit:
             y0_total_size = (
@@ -509,10 +504,8 @@
         )
 
         # Calculate initial conditions
-=======
+        model.y0 = init_eval(inputs)
         model.init_eval = init_eval
->>>>>>> f83f0a2c
-        model.y0 = init_eval(inputs)
 
         if not ics_only:
             # Check for heaviside and modulo functions in rhs and algebraic and add
@@ -647,6 +640,21 @@
                 interpolant_extrapolation_events_eval
             )
 
+            # if we have changed the equations to include the explicit sensitivity
+            # equations, then we also need to update the mass matrix
+            if calculate_sensitivites_explicit:
+                n_inputs = model.len_rhs_sens // model.len_rhs
+                model.mass_matrix_inv = pybamm.Matrix(
+                    block_diag(
+                        [model.mass_matrix_inv.entries] * (n_inputs + 1), format="csr"
+                    )
+                )
+                model.mass_matrix = pybamm.Matrix(
+                    block_diag(
+                        [model.mass_matrix.entries] * (n_inputs + 1), format="csr"
+                    )
+                )
+
             # Save CasADi functions for the CasADi solver
             # Note: when we pass to casadi the ode part of the problem must be in
             # explicit form so we pre-multiply by the inverse of the mass matrix
@@ -663,101 +671,29 @@
                         "rhs", [t_casadi, y_casadi, p_casadi_stacked], [explicit_rhs]
                     )
                 model.casadi_algebraic = algebraic
+                model.casadi_sensitivities_rhs = jacp_rhs
+                model.casadi_sensitivities_algebraic = jacp_algebraic
             if len(model.rhs) == 0:
                 # No rhs equations: residuals is algebraic only
                 model.residuals_eval = Residuals(algebraic, "residuals", model)
                 model.jacobian_eval = jac_algebraic
+                model.sensitivities_eval = jacp_algebraic
             elif len(model.algebraic) == 0:
                 # No algebraic equations: residuals is rhs only
                 model.residuals_eval = Residuals(rhs, "residuals", model)
                 model.jacobian_eval = jac_rhs
+                model.sensitivities_eval = jacp_rhs
             # Calculate consistent initial conditions for the algebraic equations
             else:
-<<<<<<< HEAD
-                # use the function call
-                event_eval = process(
-                    event.expression, f"event_{n}", use_jacobian=False
-                )[1]
-                if event.event_type == pybamm.EventType.TERMINATION:
-                    terminate_events_eval.append(event_eval)
-                elif event.event_type == pybamm.EventType.INTERPOLANT_EXTRAPOLATION:
-                    interpolant_extrapolation_events_eval.append(event_eval)
-
-        # Add the solver attributes
-        model.init_eval = init_eval
-        model.rhs_eval = rhs_eval
-        model.algebraic_eval = algebraic_eval
-        model.jac_algebraic_eval = jac_algebraic
-        model.casadi_terminate_events = casadi_terminate_events
-        model.terminate_events_eval = terminate_events_eval
-        model.discontinuity_events_eval = discontinuity_events_eval
-        model.interpolant_extrapolation_events_eval = (
-            interpolant_extrapolation_events_eval
-        )
-
-        # if we have changed the equations to include the explicit sensitivity
-        # equations, then we also need to update the mass matrix
-        if calculate_sensitivites_explicit:
-            n_inputs = model.len_rhs_sens // model.len_rhs
-            model.mass_matrix_inv = pybamm.Matrix(
-                block_diag(
-                    [model.mass_matrix_inv.entries] * (n_inputs + 1), format="csr"
-                )
-            )
-            model.mass_matrix = pybamm.Matrix(
-                block_diag(
-                    [model.mass_matrix.entries] * (n_inputs + 1), format="csr"
-                )
-            )
-
-        # Save CasADi functions for the CasADi solver
-        # Note: when we pass to casadi the ode part of the problem must be in explicit
-        # form so we pre-multiply by the inverse of the mass matrix
-        if isinstance(self.root_method, pybamm.CasadiAlgebraicSolver) or isinstance(
-            self, (pybamm.CasadiSolver, pybamm.CasadiAlgebraicSolver)
-        ):
-            # can use DAE solver to solve model with algebraic equations only
-            if len(model.rhs) > 0:
-                mass_matrix_inv = casadi.MX(model.mass_matrix_inv.entries)
-                explicit_rhs = mass_matrix_inv @ rhs(
-                    t_casadi, y_and_S, p_casadi_stacked
-                )
-                model.casadi_rhs = casadi.Function(
-                    "rhs", [t_casadi, y_and_S, p_casadi_stacked], [explicit_rhs]
-                )
-            model.casadi_algebraic = algebraic
-            model.casadi_sensitivities_rhs = jacp_rhs
-            model.casadi_sensitivities_algebraic = jacp_algebraic
-        if len(model.rhs) == 0:
-            # No rhs equations: residuals is algebraic only
-            model.residuals_eval = Residuals(algebraic, "residuals", model)
-            model.jacobian_eval = jac_algebraic
-            model.sensitivities_eval = jacp_algebraic
-        elif len(model.algebraic) == 0:
-            # No algebraic equations: residuals is rhs only
-            model.residuals_eval = Residuals(rhs, "residuals", model)
-            model.jacobian_eval = jac_rhs
-            model.sensitivities_eval = jacp_rhs
-        # Calculate consistent initial conditions for the algebraic equations
-        else:
-            all_states = pybamm.NumpyConcatenation(
-                model.concatenated_rhs, model.concatenated_algebraic
-            )
-            # Process again, uses caching so should be quick
-            residuals_eval, jacobian_eval, jacobian_wrtp_eval = \
-                process(all_states, "residuals")[1:]
-            model.residuals_eval = residuals_eval
-            model.jacobian_eval = jacobian_eval
-            model.sensitivities_eval = jacobian_wrtp_eval
-=======
                 all_states = pybamm.NumpyConcatenation(
                     model.concatenated_rhs, model.concatenated_algebraic
                 )
                 # Process again, uses caching so should be quick
-                residuals_eval, jacobian_eval = process(all_states, "residuals")[1:]
+                residuals_eval, jacobian_eval, jacobian_wrtp_eval = process(all_states, "residuals")[
+                    1:]
                 model.residuals_eval = residuals_eval
                 model.jacobian_eval = jacobian_eval
->>>>>>> f83f0a2c
+                model.sensitivities_eval = jacobian_wrtp_eval
 
         pybamm.logger.info("Finish solver set-up")
 
@@ -969,14 +905,8 @@
             # Check that initial conditions have not been updated
             if ics_set_up.id != model.concatenated_initial_conditions.id:
                 # If the new initial conditions are different, set up again
-<<<<<<< HEAD
-                # Doing the whole setup again might be slow, but no need to prematurely
-                # optimize this
                 self.set_up(model, ext_and_inputs_list[0], t_eval,
-                            calculate_sensitivities)
-=======
-                self.set_up(model, ext_and_inputs_list[0], t_eval, ics_only=True)
->>>>>>> f83f0a2c
+                            calculate_sensitivities, ics_only=True)
                 self.models_set_up[model][
                     "initial conditions"
                 ] = model.concatenated_initial_conditions
