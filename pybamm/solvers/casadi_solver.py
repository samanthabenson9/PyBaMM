--- conflicted
+++ resolved
@@ -128,33 +128,6 @@
 
         # convert inputs to casadi format
         inputs = casadi.vertcat(*[x for x in inputs_dict.values()])
-
-<<<<<<< HEAD
-        if has_symbolic_inputs:
-            # Create integrator without grid to avoid having to create several times
-            self.create_integrator(model, inputs)
-            solution = self._run_integrator(
-                model,
-                model.y0,
-                inputs_dict,
-                inputs,
-                t_eval,
-                use_grid=False,
-            )
-=======
-        # Calculate initial event signs needed for some of the modes
-        if self.mode != "fast" and model.terminate_events_eval:
-            init_event_signs = np.sign(
-                np.concatenate(
-                    [
-                        event(t_eval[0], model.y0, inputs)
-                        for event in model.terminate_events_eval
-                    ]
-                )
-            )
-        else:
-            init_event_signs = np.sign([])
->>>>>>> cd640a50
 
         if self.mode in ["fast", "fast with events"] or not model.events:
             if not model.events:
