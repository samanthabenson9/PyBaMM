--- conflicted
+++ resolved
@@ -55,15 +55,6 @@
         """See :meth:`pybamm.Symbol._jac()`."""
         return pybamm.Scalar(0)
 
-<<<<<<< HEAD
-    def new_copy(self):
-        """See :meth:`pybamm.Symbol.new_copy()`."""
-        return Scalar(self.value, self.name, self.domain)
-
-    def is_constant(self):
-        """See :meth:`pybamm.Symbol.is_constant()`."""
-        return True
-=======
     def create_copy(self):
         """See :meth:`pybamm.Symbol.new_copy()`."""
         return Scalar(self.value, self.name)
@@ -77,5 +68,4 @@
         if self.print_name is not None:
             return sympy.Symbol(self.print_name)
         else:
-            return self.value
->>>>>>> 24161dfd
+            return self.value