#
# Convert a PyBaMM expression tree to a CasADi expression tree
#
import pybamm
import casadi
import numpy as np
from scipy import special


class CasadiConverter(object):
    def __init__(self, casadi_symbols=None):
        self._casadi_symbols = casadi_symbols or {}

        pybamm.citations.register("Andersson2019")

    def convert(self, symbol, t, y, y_dot, inputs):
        """
        This function recurses down the tree, converting the PyBaMM expression tree to
        a CasADi expression tree

        Parameters
        ----------
        symbol : :class:`pybamm.Symbol`
            The symbol to convert
        t : :class:`casadi.MX`
            A casadi symbol representing time
        y : :class:`casadi.MX`
            A casadi symbol representing state vectors
        y_dot : :class:`casadi.MX`
            A casadi symbol representing time derivatives of state vectors
        inputs : dict
            A dictionary of casadi symbols representing parameters

        Returns
        -------
        :class:`casadi.MX`
            The converted symbol
        """
        try:
            return self._casadi_symbols[symbol.id]
        except KeyError:
            # Change inputs to empty dictionary if it's None
            inputs = inputs or {}
            casadi_symbol = self._convert(symbol, t, y, y_dot, inputs)
            self._casadi_symbols[symbol.id] = casadi_symbol

            return casadi_symbol

    def _convert(self, symbol, t, y, y_dot, inputs):
        """See :meth:`CasadiConverter.convert()`."""
        if isinstance(
            symbol,
            (
                pybamm.Scalar,
                pybamm.Array,
                pybamm.Time,
                pybamm.InputParameter,
                pybamm.ExternalVariable,
            ),
        ):
            return casadi.MX(symbol.evaluate(t, y, y_dot, inputs))

        elif isinstance(symbol, pybamm.StateVector):
            if y is None:
                raise ValueError("Must provide a 'y' for converting state vectors")
            return casadi.vertcat(*[y[y_slice] for y_slice in symbol.y_slices])

        elif isinstance(symbol, pybamm.StateVectorDot):
            if y_dot is None:
                raise ValueError("Must provide a 'y_dot' for converting state vectors")
            return casadi.vertcat(*[y_dot[y_slice] for y_slice in symbol.y_slices])

        elif isinstance(symbol, pybamm.BinaryOperator):
            left, right = symbol.children
            # process children
            converted_left = self.convert(left, t, y, y_dot, inputs)
            converted_right = self.convert(right, t, y, y_dot, inputs)

            if isinstance(symbol, pybamm.Modulo):
                return casadi.fmod(converted_left, converted_right)
            if isinstance(symbol, pybamm.Minimum):
                return casadi.fmin(converted_left, converted_right)
            if isinstance(symbol, pybamm.Maximum):
                return casadi.fmax(converted_left, converted_right)

            # _binary_evaluate defined in derived classes for specific rules
            return symbol._binary_evaluate(converted_left, converted_right)

        elif isinstance(symbol, pybamm.UnaryOperator):
            converted_child = self.convert(symbol.child, t, y, y_dot, inputs)
            if isinstance(symbol, pybamm.AbsoluteValue):
                return casadi.fabs(converted_child)
            if isinstance(symbol, pybamm.Floor):
                return casadi.floor(converted_child)
            if isinstance(symbol, pybamm.Ceiling):
                return casadi.ceil(converted_child)
            return symbol._unary_evaluate(converted_child)

        elif isinstance(symbol, pybamm.Function):
            converted_children = [
                self.convert(child, t, y, y_dot, inputs) for child in symbol.children
            ]
            # Special functions
            if symbol.function == np.min:
                return casadi.mmin(*converted_children)
            elif symbol.function == np.max:
                return casadi.mmax(*converted_children)
            elif symbol.function == np.abs:
                return casadi.fabs(*converted_children)
            elif symbol.function == np.sqrt:
                return casadi.sqrt(*converted_children)
            elif symbol.function == np.sin:
                return casadi.sin(*converted_children)
            elif symbol.function == np.arcsinh:
                return casadi.arcsinh(*converted_children)
            elif symbol.function == np.arccosh:
                return casadi.arccosh(*converted_children)
            elif symbol.function == np.tanh:
                return casadi.tanh(*converted_children)
            elif symbol.function == np.cosh:
                return casadi.cosh(*converted_children)
            elif symbol.function == np.sinh:
                return casadi.sinh(*converted_children)
            elif symbol.function == np.cos:
                return casadi.cos(*converted_children)
            elif symbol.function == np.exp:
                return casadi.exp(*converted_children)
            elif symbol.function == np.log:
                return casadi.log(*converted_children)
            elif symbol.function == np.sign:
                return casadi.sign(*converted_children)
            elif symbol.function == special.erf:
                return casadi.erf(*converted_children)
            elif isinstance(symbol, pybamm.Interpolant):
<<<<<<< HEAD

=======
>>>>>>> d69db284
                if symbol.interpolator == "linear":
                    solver = "linear"
                elif symbol.interpolator == "cubic spline":
                    solver = "bspline"
                elif symbol.interpolator == "pchip":
                    raise NotImplementedError(
                        "The interpolator 'pchip' is not supported by CasAdi. "
                        "Use 'linear' or 'cubic spline' instead. "
                        "Alternatively, set 'model.convert_to_format = 'python'' "
                        "and use a non-CasADi solver. "
                    )
<<<<<<< HEAD

                else:
                    raise NotImplementedError("Unknown interpolator: {0}".format(symbol.interpolator))

                if len(converted_children) == 1:

                    return casadi.interpolant(
                        "LUT", solver, symbol.x, symbol.y.flatten()
                    )(*converted_children)

                elif len(converted_children) == 2:

                    LUT = casadi.interpolant(
                        "LUT", solver, symbol.x, symbol.y.ravel(order='F')
                    )

                    res = LUT(casadi.hcat(converted_children).T).T

                    return res

                else:
                    raise Exception("Invalid converted_children count for Interpolant: {0}".format(len(converted_children)))

=======
                return casadi.interpolant("LUT", solver, symbol.x, symbol.y.flatten())(
                    *converted_children
                )
>>>>>>> d69db284
            elif symbol.function.__name__.startswith("elementwise_grad_of_"):
                differentiating_child_idx = int(symbol.function.__name__[-1])
                # Create dummy symbolic variables in order to differentiate using CasADi
                dummy_vars = [
                    casadi.MX.sym("y_" + str(i)) for i in range(len(converted_children))
                ]
                func_diff = casadi.gradient(
                    symbol.differentiated_function(*dummy_vars),
                    dummy_vars[differentiating_child_idx],
                )
                # Create function and evaluate it using the children
                casadi_func_diff = casadi.Function("func_diff", dummy_vars, [func_diff])
                return casadi_func_diff(*converted_children)
            # Other functions
            else:
                return symbol._function_evaluate(converted_children)
        elif isinstance(symbol, pybamm.Concatenation):
            converted_children = [
                self.convert(child, t, y, y_dot, inputs) for child in symbol.children
            ]
            if isinstance(symbol, (pybamm.NumpyConcatenation, pybamm.SparseStack)):
                return casadi.vertcat(*converted_children)
            # DomainConcatenation specifies a particular ordering for the concatenation,
            # which we must follow
            elif isinstance(symbol, pybamm.DomainConcatenation):
                slice_starts = []
                all_child_vectors = []
                for i in range(symbol.secondary_dimensions_npts):
                    child_vectors = []
                    for child_var, slices in zip(
                        converted_children, symbol._children_slices
                    ):
                        for child_dom, child_slice in slices.items():
                            slice_starts.append(symbol._slices[child_dom][i].start)
                            child_vectors.append(
                                child_var[child_slice[i].start : child_slice[i].stop]
                            )
                    all_child_vectors.extend(
                        [v for _, v in sorted(zip(slice_starts, child_vectors))]
                    )
                return casadi.vertcat(*all_child_vectors)

        else:
            raise TypeError(
                """
                Cannot convert symbol of type '{}' to CasADi. Symbols must all be
                'linear algebra' at this stage.
                """.format(
                    type(symbol)
                )
            )<|MERGE_RESOLUTION|>--- conflicted
+++ resolved
@@ -132,10 +132,6 @@
             elif symbol.function == special.erf:
                 return casadi.erf(*converted_children)
             elif isinstance(symbol, pybamm.Interpolant):
-<<<<<<< HEAD
-
-=======
->>>>>>> d69db284
                 if symbol.interpolator == "linear":
                     solver = "linear"
                 elif symbol.interpolator == "cubic spline":
@@ -147,35 +143,22 @@
                         "Alternatively, set 'model.convert_to_format = 'python'' "
                         "and use a non-CasADi solver. "
                     )
-<<<<<<< HEAD
-
                 else:
                     raise NotImplementedError("Unknown interpolator: {0}".format(symbol.interpolator))
 
                 if len(converted_children) == 1:
-
                     return casadi.interpolant(
                         "LUT", solver, symbol.x, symbol.y.flatten()
                     )(*converted_children)
-
                 elif len(converted_children) == 2:
-
                     LUT = casadi.interpolant(
                         "LUT", solver, symbol.x, symbol.y.ravel(order='F')
                     )
-
                     res = LUT(casadi.hcat(converted_children).T).T
-
                     return res
-
                 else:
                     raise Exception("Invalid converted_children count for Interpolant: {0}".format(len(converted_children)))
 
-=======
-                return casadi.interpolant("LUT", solver, symbol.x, symbol.y.flatten())(
-                    *converted_children
-                )
->>>>>>> d69db284
             elif symbol.function.__name__.startswith("elementwise_grad_of_"):
                 differentiating_child_idx = int(symbol.function.__name__[-1])
                 # Create dummy symbolic variables in order to differentiate using CasADi
