--- conflicted
+++ resolved
@@ -21,11 +21,6 @@
         When evaluated, returns an array of size (m,n)
     solution : :class:`pybamm.Solution`
         The solution object to be used to create the processed variables
-<<<<<<< HEAD
-    interp_kind : str
-        The method to use for interpolation
-=======
->>>>>>> 282ff825
     known_evals : dict
         Dictionary of known evaluations, to be used to speed up finding the solution
     """
@@ -44,22 +39,14 @@
             self.base_eval, self.known_evals[solution.t[0]] = base_variable.evaluate(
                 solution.t[0],
                 solution.y[:, 0],
-<<<<<<< HEAD
-                {name: inp[0] for name, inp in solution.inputs.items()},
-=======
                 inputs={name: inp[0] for name, inp in solution.inputs.items()},
->>>>>>> 282ff825
                 known_evals=self.known_evals[solution.t[0]],
             )
         else:
             self.base_eval = base_variable.evaluate(
                 solution.t[0],
                 solution.y[:, 0],
-<<<<<<< HEAD
-                {name: inp[0] for name, inp in solution.inputs.items()},
-=======
                 inputs={name: inp[0] for name, inp in solution.inputs.items()},
->>>>>>> 282ff825
             )
 
         # handle 2D (in space) finite element variables differently
@@ -78,33 +65,14 @@
         else:
             if len(solution.t) == 1:
                 raise pybamm.SolverError(
-<<<<<<< HEAD
-                    """
-                    Solution time vector must have length > 1. Check whether simulation
-                    terminated too early.
-                    """
-=======
                     "Solution time vector must have length > 1. Check whether "
                     "simulation terminated too early."
->>>>>>> 282ff825
                 )
             elif (
                 isinstance(self.base_eval, numbers.Number)
                 or len(self.base_eval.shape) == 0
                 or self.base_eval.shape[0] == 1
             ):
-<<<<<<< HEAD
-                self.initialise_1D()
-            else:
-                n = self.mesh[0].npts
-                base_shape = self.base_eval.shape[0]
-                if base_shape in [n, n + 1]:
-                    self.initialise_2D()
-                else:
-                    self.initialise_3D()
-
-    def initialise_1D(self):
-=======
                 self.initialise_0D()
             else:
                 n = self.mesh[0].npts
@@ -130,7 +98,6 @@
                         )
 
     def initialise_0D(self):
->>>>>>> 282ff825
         # initialise empty array of the correct size
         entries = np.empty(len(self.t_sol))
         # Evaluate the base_variable index-by-index
@@ -140,17 +107,10 @@
             inputs = {name: inp[idx] for name, inp in self.inputs.items()}
             if self.known_evals:
                 entries[idx], self.known_evals[t] = self.base_variable.evaluate(
-<<<<<<< HEAD
-                    t, u, inputs, known_evals=self.known_evals[t]
-                )
-            else:
-                entries[idx] = self.base_variable.evaluate(t, u, inputs)
-=======
                     t, u, inputs=inputs, known_evals=self.known_evals[t]
                 )
             else:
                 entries[idx] = self.base_variable.evaluate(t, u, inputs=inputs)
->>>>>>> 282ff825
 
         # No discretisation provided, or variable has no domain (function of t only)
         self._interpolation_function = interp.interp1d(
@@ -171,20 +131,12 @@
             inputs = {name: inp[idx] for name, inp in self.inputs.items()}
             if self.known_evals:
                 eval_and_known_evals = self.base_variable.evaluate(
-<<<<<<< HEAD
-                    t, u, inputs, known_evals=self.known_evals[t]
-=======
                     t, u, inputs=inputs, known_evals=self.known_evals[t]
->>>>>>> 282ff825
                 )
                 entries[:, idx] = eval_and_known_evals[0][:, 0]
                 self.known_evals[t] = eval_and_known_evals[1]
             else:
-<<<<<<< HEAD
-                entries[:, idx] = self.base_variable.evaluate(t, u, inputs)[:, 0]
-=======
                 entries[:, idx] = self.base_variable.evaluate(t, u, inputs=inputs)[:, 0]
->>>>>>> 282ff825
 
         # Process the discretisation to get x values
         nodes = self.mesh[0].nodes
@@ -236,11 +188,7 @@
 
     def initialise_2D(self):
         """
-<<<<<<< HEAD
-        Initialise a 3D object that depends on x and r, or x and z.
-=======
         Initialise a 2D object that depends on x and r, or x and z.
->>>>>>> 282ff825
         """
         first_dim_nodes = self.mesh[0].nodes
         first_dim_edges = self.mesh[0].edges
@@ -291,11 +239,7 @@
             inputs = {name: inp[idx] for name, inp in self.inputs.items()}
             if self.known_evals:
                 eval_and_known_evals = self.base_variable.evaluate(
-<<<<<<< HEAD
-                    t, u, inputs, known_evals=self.known_evals[t]
-=======
                     t, u, inputs=inputs, known_evals=self.known_evals[t]
->>>>>>> 282ff825
                 )
                 entries[:, :, idx] = np.reshape(
                     eval_and_known_evals[0],
@@ -305,24 +249,16 @@
                 self.known_evals[t] = eval_and_known_evals[1]
             else:
                 entries[:, :, idx] = np.reshape(
-<<<<<<< HEAD
-                    self.base_variable.evaluate(t, u, inputs),
-=======
                     self.base_variable.evaluate(t, u, inputs=inputs),
->>>>>>> 282ff825
                     [first_dim_size, second_dim_size],
                     order="F",
                 )
 
         # assign attributes for reference
         self.entries = entries
-<<<<<<< HEAD
-        self.dimensions = 3
-=======
         self.dimensions = 2
         self.first_dim_pts = first_dim_pts
         self.second_dim_pts = second_dim_pts
->>>>>>> 282ff825
 
         # set up interpolation
         self._interpolation_function = interp.RegularGridInterpolator(
@@ -332,11 +268,7 @@
             fill_value=np.nan,
         )
 
-<<<<<<< HEAD
-    def initialise_2Dspace_scikit_fem(self):
-=======
     def initialise_2D_fixed_t_scikit_fem(self):
->>>>>>> 282ff825
         y_sol = self.mesh[0].edges["y"]
         len_y = len(y_sol)
         z_sol = self.mesh[0].edges["z"]
@@ -346,11 +278,7 @@
         inputs = {name: inp[0] for name, inp in self.inputs.items()}
 
         entries = np.reshape(
-<<<<<<< HEAD
-            self.base_variable.evaluate(0, self.u_sol, inputs), [len_y, len_z]
-=======
             self.base_variable.evaluate(0, self.u_sol, inputs=inputs), [len_y, len_z]
->>>>>>> 282ff825
         )
 
         # assign attributes for reference
@@ -368,11 +296,7 @@
             y_sol, z_sol, entries, kind="linear", fill_value=np.nan
         )
 
-<<<<<<< HEAD
-    def initialise_3D_scikit_fem(self):
-=======
     def initialise_2D_scikit_fem(self):
->>>>>>> 282ff825
         y_sol = self.mesh[0].edges["y"]
         len_y = len(y_sol)
         z_sol = self.mesh[0].edges["z"]
@@ -387,21 +311,13 @@
 
             if self.known_evals:
                 eval_and_known_evals = self.base_variable.evaluate(
-<<<<<<< HEAD
-                    t, u, inputs, known_evals=self.known_evals[t]
-=======
                     t, u, inputs=inputs, known_evals=self.known_evals[t]
->>>>>>> 282ff825
                 )
                 entries[:, :, idx] = np.reshape(eval_and_known_evals[0], [len_y, len_z])
                 self.known_evals[t] = eval_and_known_evals[1]
             else:
                 entries[:, :, idx] = np.reshape(
-<<<<<<< HEAD
-                    self.base_variable.evaluate(t, u, inputs), [len_y, len_z]
-=======
                     self.base_variable.evaluate(t, u, inputs=inputs), [len_y, len_z]
->>>>>>> 282ff825
                 )
 
         # assign attributes for reference
