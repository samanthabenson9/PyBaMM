--- conflicted
+++ resolved
@@ -165,7 +165,6 @@
         """
 
         if self.reaction == "lithium-ion main":
-<<<<<<< HEAD
             if phase == "phase 1":
                 p_name = " of phase 1"
             elif phase == "phase 2":
@@ -173,17 +172,12 @@
             else:
                 p_name = ""
 
-            c_s_surf = variables[
-                f"{self.domain} particle surface concentration{p_name}"
-            ]
-=======
->>>>>>> 24161dfd
             T = variables[self.domain + " electrode temperature"]
             # For "particle-size distribution" models, take distribution version
             # of c_s_surf that depends on particle size.
             if self.options["particle size"] == "distribution":
                 c_s_surf = variables[
-                    self.domain + " particle surface concentration distribution"
+                    self.domain + " particle surface concentration distribution{p_name}"
                 ]
                 # If variable was broadcast, take only the orphan
                 if isinstance(c_s_surf, pybamm.Broadcast) and isinstance(
@@ -193,7 +187,7 @@
                     T = T.orphans[0]
                 T = pybamm.PrimaryBroadcast(T, [self.domain.lower() + " particle size"])
             else:
-                c_s_surf = variables[self.domain + " particle surface concentration"]
+                c_s_surf = variables[self.domain + " particle surface concentration{p_name}"]
 
                 # If variable was broadcast, take only the orphan
                 if isinstance(c_s_surf, pybamm.Broadcast) and isinstance(
@@ -206,17 +200,12 @@
                 ocp = self.param.U_n(c_s_surf, T, phase)
                 dUdT = self.param.dUdT_n(c_s_surf, phase)
             elif self.domain == "Positive":
-<<<<<<< HEAD
                 ocp = self.param.U_p(c_s_surf, T, phase)
                 dUdT = self.param.dUdT_p(c_s_surf, phase)
-=======
-                ocp = self.param.U_p(c_s_surf, T)
-                dUdT = self.param.dUdT_p(c_s_surf)
         elif self.reaction == "lithium metal plating":
             T = variables[self.domain + " electrode temperature"]
             ocp = self.param.U_n_ref
             dUdT = 0 * T
->>>>>>> 24161dfd
         elif self.reaction == "lead-acid main":
             c_e = variables[self.domain + " electrolyte concentration"]
             # If c_e was broadcast, take only the orphan
