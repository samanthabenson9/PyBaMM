#
# Base class for particles
#
import pybamm


class BaseParticle(pybamm.BaseSubModel):
    """
    Base class for molar conservation in particles.

    Parameters
    ----------
    param : parameter class
        The parameters to use for this submodel
    domain : str
        The domain of the model either 'Negative' or 'Positive'

    **Extends:** :class:`pybamm.BaseSubModel`
    """

    def __init__(self, param, domain):
        super().__init__(param, domain)

    def _get_standard_concentration_variables(
        self, c_s, c_s_xav=None, c_s_rav=None, c_s_av=None, c_s_surf=None
    ):
        """
        All particle submodels must provide the particle concentration as an argument
        to this method. Some submodels solve for quantities other than the concentration
        itself, for example the 'FickianSingleParticle' models solves for the x-averaged
        concentration. In such cases the variables being solved for (set in
        'get_fundamental_variables') must also be passed as keyword arguments. If not
        passed as keyword arguments, the various average concentrations and surface
        concentration are computed automatically from the particle concentration.
        """

        # Get surface concentration if not provided as fundamental variable to
        # solve for
        c_s_surf = c_s_surf or pybamm.surf(c_s)
        c_s_surf_av = pybamm.x_average(c_s_surf)

        if self.domain == "Negative":
            c_scale = self.param.c_n_max
        elif self.domain == "Positive":
            c_scale = self.param.c_p_max

        # Get average concentration(s) if not provided as fundamental variable to
        # solve for
        c_s_xav = c_s_xav or pybamm.x_average(c_s)
        c_s_rav = c_s_rav or pybamm.r_average(c_s)
        c_s_av = c_s_av or pybamm.r_average(c_s_xav)

        variables = {
            self.domain + " particle concentration": c_s,
            self.domain + " particle concentration [mol.m-3]": c_s * c_scale,
            self.domain + " particle concentration [mol.m-3]": c_s * c_scale,
            "X-averaged " + self.domain.lower() + " particle concentration": c_s_xav,
            "X-averaged "
            + self.domain.lower()
            + " particle concentration [mol.m-3]": c_s_xav * c_scale,
            "R-averaged " + self.domain.lower() + " particle concentration": c_s_rav,
            "R-averaged "
            + self.domain.lower()
            + " particle concentration [mol.m-3]": c_s_rav * c_scale,
            "Average " + self.domain.lower() + " particle concentration": c_s_av,
            "Average "
            + self.domain.lower()
            + " particle concentration [mol.m-3]": c_s_av * c_scale,
            self.domain + " particle surface concentration": c_s_surf,
            self.domain
            + " particle surface concentration [mol.m-3]": c_scale * c_s_surf,
            "X-averaged "
            + self.domain.lower()
            + " particle surface concentration": c_s_surf_av,
            "X-averaged "
            + self.domain.lower()
            + " particle surface concentration [mol.m-3]": c_scale * c_s_surf_av,
            self.domain + " electrode extent of lithiation": c_s_rav,
            "X-averaged "
            + self.domain.lower()
            + " electrode extent of lithiation": c_s_av,
            "Minimum "
            + self.domain.lower()
            + " particle concentration": pybamm.min(c_s),
            "Maximum "
            + self.domain.lower()
            + " particle concentration": pybamm.max(c_s),
            "Minimum "
            + self.domain.lower()
            + " particle concentration [mol.m-3]": pybamm.min(c_s) * c_scale,
            "Maximum "
            + self.domain.lower()
            + " particle concentration [mol.m-3]": pybamm.max(c_s) * c_scale,
            "Minimum "
            + self.domain.lower()
            + " particle surface concentration": pybamm.min(c_s_surf),
            "Maximum "
            + self.domain.lower()
            + " particle surface concentration": pybamm.max(c_s_surf),
            "Minimum "
            + self.domain.lower()
            + " particle surface concentration [mol.m-3]": pybamm.min(c_s_surf)
            * c_scale,
            "Maximum "
            + self.domain.lower()
            + " particle surface concentration [mol.m-3]": pybamm.max(c_s_surf)
            * c_scale,
        }

        return variables

    def _get_total_concentration_variables(self, variables):
        c_s_rav = variables[
            "R-averaged " + self.domain.lower() + " particle concentration"
        ]
        eps_s = variables[self.domain + " electrode active material volume fraction"]
        eps_s_av = pybamm.x_average(eps_s)
        c_s_vol_av = pybamm.x_average(eps_s * c_s_rav) / eps_s_av
        if self.domain == "Negative":
            c_scale = self.param.c_n_max
            L = self.param.L_n
        elif self.domain == "Positive":
            c_scale = self.param.c_p_max
            L = self.param.L_p
        A = self.param.A_cc

        variables.update(
            {
                self.domain + " electrode SOC": c_s_vol_av,
                self.domain + " electrode volume-averaged concentration": c_s_vol_av,
                self.domain
                + " electrode "
                + "volume-averaged concentration [mol.m-3]": c_s_vol_av * c_scale,
                "Total lithium in "
                + self.domain.lower()
                + " electrode [mol]": c_s_vol_av * eps_s_av * c_scale * L * A,
            }
        )
        return variables

    def _get_standard_flux_variables(self, N_s, N_s_xav):
        variables = {
            self.domain + " particle flux": N_s,
            "X-averaged " + self.domain.lower() + " particle flux": N_s_xav,
        }

<<<<<<< HEAD
        return variables

    # def set_events(self, variables):
    #     c_s_surf = variables[self.domain + " particle surface concentration"]

    #     self.events.append(
    #         pybamm.Event(
    #             "Minumum " + self.domain.lower() + " particle surface concentration",
    #             pybamm.min(c_s_surf),
    #             pybamm.EventType.TERMINATION,
    #         )
    #     )

    #     self.events.append(
    #         pybamm.Event(
    #             "Maximum " + self.domain.lower() + " particle surface concentration",
    #             pybamm.max(c_s_surf),
    #             pybamm.EventType.TERMINATION,
    #         )
    #     )
=======
        return variables
>>>>>>> 4205951d
<|MERGE_RESOLUTION|>--- conflicted
+++ resolved
@@ -144,27 +144,4 @@
             "X-averaged " + self.domain.lower() + " particle flux": N_s_xav,
         }
 
-<<<<<<< HEAD
-        return variables
-
-    # def set_events(self, variables):
-    #     c_s_surf = variables[self.domain + " particle surface concentration"]
-
-    #     self.events.append(
-    #         pybamm.Event(
-    #             "Minumum " + self.domain.lower() + " particle surface concentration",
-    #             pybamm.min(c_s_surf),
-    #             pybamm.EventType.TERMINATION,
-    #         )
-    #     )
-
-    #     self.events.append(
-    #         pybamm.Event(
-    #             "Maximum " + self.domain.lower() + " particle surface concentration",
-    #             pybamm.max(c_s_surf),
-    #             pybamm.EventType.TERMINATION,
-    #         )
-    #     )
-=======
-        return variables
->>>>>>> 4205951d
+        return variables