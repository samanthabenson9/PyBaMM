--- conflicted
+++ resolved
@@ -59,16 +59,12 @@
             / mp.l_cr_n_0
         )
         variables.update(
-<<<<<<< HEAD
-            {self.domain + " particle cracking rate": dl_cr_n}
-=======
             {
                 self.domain + " particle cracking rate": dl_cr_n,
                 "X-averaged "
                 + self.domain.lower()
                 + " particle cracking rate": pybamm.x_average(dl_cr_n),
             }
->>>>>>> 5a216e15
         )
         return variables
 
