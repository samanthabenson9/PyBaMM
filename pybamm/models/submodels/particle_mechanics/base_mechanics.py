--- conflicted
+++ resolved
@@ -67,7 +67,6 @@
             cell_thickness_change_n = variables["Negative Electrode thickness change [m]"]
             cell_thickness_change_p = variables["Positive Electrode thickness change [m]"]
 
-<<<<<<< HEAD
         if self.domain == "Negative":
             x = pybamm.standard_spatial_vars.x_n
             Omega = self.param.Omega_n
@@ -97,19 +96,17 @@
                 eps_s * self.param.t_p_change(c_s_rav)
             ) - pybamm.x_average(eps_s * self.param.t_p_change(c_init))
             cell_thickness_change_p += self.param.n_electrodes_parallel * v_change * L0
-=======
-        Omega = domain_param.Omega
-        R0 = domain_param.R
-        c_scale = domain_param.c_max
-        c_0 = domain_param.c_0
-        E0 = domain_param.E
-        nu = domain_param.nu
-        L0 = domain_param.L
-        c_init = pybamm.r_average(domain_param.c_init)
-        v_change = pybamm.x_average(
-            eps_s * domain_param.t_change(c_s_rav)
-        ) - pybamm.x_average(eps_s * domain_param.t_change(c_init))
->>>>>>> 6c3319cc
+        # Omega = domain_param.Omega
+        # R0 = domain_param.R
+        # c_scale = domain_param.c_max
+        # c_0 = domain_param.c_0
+        # E0 = domain_param.E
+        # nu = domain_param.nu
+        # L0 = domain_param.L
+        # c_init = pybamm.r_average(domain_param.c_init)
+        # v_change = pybamm.x_average(
+        #     eps_s * domain_param.t_change(c_s_rav)
+        # ) - pybamm.x_average(eps_s * domain_param.t_change(c_init))
 
         cell_thickness_change += self.param.n_electrodes_parallel * v_change * L0
         
