--- conflicted
+++ resolved
@@ -28,19 +28,11 @@
         super().__init__(param, domain, options)
 
     def get_fundamental_variables(self):
-<<<<<<< HEAD
-
         delta_phi_av = pybamm.Variable(
             f"X-averaged {self.domain} electrode surface potential difference [V]",
             domain="current collector",
             reference=self.domain_param.prim.U_init,
         )
-=======
-        if self.domain == "negative":
-            delta_phi_av = pybamm.standard_variables.delta_phi_n_av
-        elif self.domain == "positive":
-            delta_phi_av = pybamm.standard_variables.delta_phi_p_av
->>>>>>> bf0bdfe6
 
         variables = self._get_standard_average_surface_potential_difference_variables(
             delta_phi_av
