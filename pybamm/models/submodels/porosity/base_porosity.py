--- conflicted
+++ resolved
@@ -50,15 +50,4 @@
                 }
             )
 
-<<<<<<< HEAD
-            if set_leading_order is True:
-                variables.update(
-                    {
-                        f"Leading-order x-averaged {domain}"
-                        " porosity change [s-1]": depsdt_k_av,
-                    }
-                )
-
-=======
->>>>>>> 3e405ec9
         return variables