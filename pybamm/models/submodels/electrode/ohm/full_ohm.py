#
# Full model of electrode employing Ohm's law
#
import pybamm
from .base_ohm import BaseModel


class Full(BaseModel):
    """Full model of electrode employing Ohm's law.

    Parameters
    ----------
    param : parameter class
        The parameters to use for this submodel
    domain : str
        Either 'Negative' or 'Positive'


    **Extends:** :class:`pybamm.electrode.ohm.BaseModel`
    """

    def __init__(self, param, domain, reactions):
        super().__init__(param, domain, reactions)

    def get_fundamental_variables(self):

        if self.domain == "Negative":
            phi_s = pybamm.standard_variables.phi_s_n
        elif self.domain == "Positive":
            phi_s = pybamm.standard_variables.phi_s_p

        variables = self._get_standard_potential_variables(phi_s)

        return variables

    def get_coupled_variables(self, variables):

        phi_s = variables[self.domain + " electrode potential"]
        tor = variables[self.domain + " electrode tortuosity"]

        if self.domain == "Negative":
            sigma = self.param.sigma_n
        elif self.domain == "Positive":
            sigma = self.param.sigma_p

        sigma_eff = sigma * tor
        i_s = -sigma_eff * pybamm.grad(phi_s)

        variables.update({self.domain + " electrode effective conductivity": sigma_eff})

        variables.update(self._get_standard_current_variables(i_s))

        if self.domain == "Positive":
            variables.update(self._get_standard_whole_cell_variables(variables))

        return variables

    def set_algebraic(self, variables):

        phi_s = variables[self.domain + " electrode potential"]
        i_s = variables[self.domain + " electrode current density"]
        sum_j = sum(
            variables[reaction[self.domain]["aj"]]
            for reaction in self.reactions.values()
        )

        self.algebraic[phi_s] = pybamm.div(i_s) + sum_j

<<<<<<< HEAD
=======
    def set_boundary_conditions(self, variables):

        phi_s = variables[self.domain + " electrode potential"]
        phi_s_cn = variables["Negative current collector potential"]
        tor = variables[self.domain + " electrode tortuosity"]
        i_boundary_cc = variables["Current collector current density"]

        if self.domain == "Negative":
            lbc = (phi_s_cn, "Dirichlet")
            rbc = (pybamm.Scalar(0), "Neumann")

        elif self.domain == "Positive":
            lbc = (pybamm.Scalar(0), "Neumann")
            sigma_eff = self.param.sigma_p * tor
            rbc = (
                i_boundary_cc / pybamm.boundary_value(-sigma_eff, "right"),
                "Neumann",
            )

        self.boundary_conditions[phi_s] = {"left": lbc, "right": rbc}

>>>>>>> 68bcec7b
    def set_initial_conditions(self, variables):

        phi_s = variables[self.domain + " electrode potential"]
        T_ref = self.param.T_ref

        if self.domain == "Negative":
            phi_s_init = pybamm.Scalar(0)
        elif self.domain == "Positive":
            phi_s_init = self.param.U_p(self.param.c_p_init, T_ref) - self.param.U_n(
                self.param.c_n_init, T_ref
            )

        self.initial_conditions[phi_s] = phi_s_init<|MERGE_RESOLUTION|>--- conflicted
+++ resolved
@@ -66,8 +66,6 @@
 
         self.algebraic[phi_s] = pybamm.div(i_s) + sum_j
 
-<<<<<<< HEAD
-=======
     def set_boundary_conditions(self, variables):
 
         phi_s = variables[self.domain + " electrode potential"]
@@ -89,7 +87,6 @@
 
         self.boundary_conditions[phi_s] = {"left": lbc, "right": rbc}
 
->>>>>>> 68bcec7b
     def set_initial_conditions(self, variables):
 
         phi_s = variables[self.domain + " electrode potential"]
