--- conflicted
+++ resolved
@@ -312,7 +312,6 @@
         # The "stress-induced diffusion" option will still be overridden by
         # extra_options if provided
 
-<<<<<<< HEAD
         # Change the default for surface form based on which particle
         # phases option is provided.
         # return "1" if option not given
@@ -323,7 +322,6 @@
             default_options["surface form"] = "algebraic"
         # The "surface form" option will still be overridden by
         # extra_options if provided
-=======
         # Change default SEI model based on which lithium plating option is provided
         # return "none" if option not given
         plating_option = extra_options.get("lithium plating", "none")
@@ -332,7 +330,6 @@
         else:
             default_options["SEI"] = "none"
         # The "SEI" option will still be overridden by extra_options if provided
->>>>>>> b3e35571
 
         options = pybamm.FuzzyDict(default_options)
         # any extra options overwrite the default options
