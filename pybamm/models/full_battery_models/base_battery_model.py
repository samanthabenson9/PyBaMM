--- conflicted
+++ resolved
@@ -735,6 +735,21 @@
         eta_r_av = eta_r_p_av - eta_r_n_av
         eta_r_av_dim = eta_r_p_av_dim - eta_r_n_av_dim
 
+        # terminal voltage (Note: phi_s_cn is zero at the negative tab)
+        phi_s_cp = self.variables["Positive current collector potential"]
+        phi_s_cp_dim = self.variables["Positive current collector potential [V]"]
+        if self.options["dimensionality"] == 0:
+            V = phi_s_cp
+            V_dim = phi_s_cp_dim
+        elif self.options["dimensionality"] in [1, 2]:
+            V = pybamm.BoundaryValue(phi_s_cp, "positive tab")
+            V_dim = pybamm.BoundaryValue(phi_s_cp_dim, "positive tab")
+
+        phi_s_cn = self.variables["Negative current collector potential"]
+        phi_s_cn_dim = self.variables["Negative current collector potential [V]"]
+        V_local = phi_s_cp - phi_s_cn
+        V_local_dim = phi_s_cp_dim - phi_s_cn_dim
+
         # TODO: add current collector losses to the voltage in 3D
 
         # I_app = self.param.current_with_time
@@ -754,27 +769,19 @@
                 "X-averaged reaction overpotential [V]": eta_r_av_dim,
                 "X-averaged solid phase ohmic losses": delta_phi_s_av,
                 "X-averaged solid phase ohmic losses [V]": delta_phi_s_av_dim,
-<<<<<<< HEAD
                 "Local voltage": V_local,
                 "Local voltage [V]": V_local_dim,
                 "Terminal voltage": V,
                 "Terminal voltage [V]": V_dim,
-                # "Equivalent resistance": -(V - ocv) / I_app,
-                # "Equivalent resistance [Ohm]": -(V_dim - ocv_dim) / I_app_dim,
                 "Local equivalent resistance": -(V_local - ocv) / i_cc,
                 "Local equivalent resistance [Ohm.m-2]": -(V_local_dim - ocv_dim)
                 / i_cc_dim,
-=======
->>>>>>> 1e396201
             }
         )
         # Battery-wide variables
-<<<<<<< HEAD
         eta_e_av = self.variables.get("X-averaged electrolyte ohmic losses", 0)
         eta_c_av = self.variables.get("X-averaged concentration overpotential", 0)
-=======
         V_dim = self.variables["Terminal voltage [V]"]
->>>>>>> 1e396201
         eta_e_av_dim = self.variables.get("X-averaged electrolyte ohmic losses [V]", 0)
         eta_c_av_dim = self.variables.get(
             "X-averaged concentration overpotential [V]", 0
