--- conflicted
+++ resolved
@@ -202,7 +202,6 @@
         pass
 
 
-<<<<<<< HEAD
 class FOQSAverageCorrection(FOQS):
     """First-order quasi-static model for lead-acid, from [1]_.
     Uses leading-order model from :class:`pybamm.lead_acid.LOQS`
@@ -235,10 +234,7 @@
         return pybamm.ScikitsDaeSolver()
 
 
-class Composite(HigherOrderBaseModel):
-=======
 class Composite(BaseHigherOrderModel):
->>>>>>> 09b2ae1f
     """Composite model for lead-acid, from [1]_.
     Uses leading-order model from :class:`pybamm.lead_acid.LOQS`
 
@@ -269,13 +265,8 @@
         self.submodels["full porosity"] = pybamm.porosity.Full(self.param)
 
 
-<<<<<<< HEAD
 class CompositeExtended(Composite):
     """Extended composite model for lead-acid.
-=======
-class CompositeExtended(BaseHigherOrderModel):
-    """Extended composite model for lead-acid, from [2]_.
->>>>>>> 09b2ae1f
     Uses leading-order model from :class:`pybamm.lead_acid.LOQS`
 
     References
