--- conflicted
+++ resolved
@@ -279,13 +279,8 @@
     def set_electrolyte_diffusion_submodel(self):
         self.submodels[
             "electrolyte diffusion"
-<<<<<<< HEAD
-        ] = pybamm.electrolyte.stefan_maxwell.diffusion.Composite(
+        ] = pybamm.electrolyte_diffusion.Composite(
             self.param, self.reactions, extended="distributed"
-=======
-        ] = pybamm.electrolyte_diffusion.Composite(
-            self.param, self.reactions, extended=True
->>>>>>> aae94027
         )
 
     def set_other_species_diffusion_submodels(self):
