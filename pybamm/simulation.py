--- conflicted
+++ resolved
@@ -190,12 +190,8 @@
         self.t_eval = t_eval
         self._solution = solver.solve(self.built_model, t_eval, inputs=inputs)
 
-<<<<<<< HEAD
     def step(self, dt, solver=None, external_variables=None, save=True,
              check_model=False):
-=======
-    def step(self, dt, solver=None, external_variables=None, inputs=None, save=True):
->>>>>>> b5f51da7
         """
         A method to step the model forward one timestep. This method will
         automatically build and set the model parameters if not already done so.
