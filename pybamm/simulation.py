--- conflicted
+++ resolved
@@ -28,7 +28,6 @@
     model : :class:`pybamm.BaseModel`
         The model to be simulated
     geometry: :class:`pybamm.Geometry` (optional)
-<<<<<<< HEAD
             The geometry upon which to solve the model
     parameter_values: dict (optional)
         A dictionary of all the parameters and their corresponding numerical
@@ -37,12 +36,6 @@
         A dictionary of a subset of the parameters and their corresponding
         numerical values. This will only overwrite the parameter values in
         this dictionary and leave the
-=======
-        The geometry upon which to solve the model
-    parameter_values: dict (optional)
-        A dictionary of parameters and their corresponding numerical
-        values
->>>>>>> 00d49bd5
     submesh_types: dict (optional)
         A dictionary of the types of submesh to use on each subdomain
     var_pts: dict (optional)
@@ -55,12 +48,9 @@
         The solver to use to solve the model.
     quick_plot_vars: list (optional)
         A list of variables to plot automatically
-<<<<<<< HEAD
-=======
     C_rate: float (optional)
         The C_rate at which you would like to run a constant current
         experiment at.
->>>>>>> 00d49bd5
     """
 
     def __init__(
@@ -86,12 +76,11 @@
         self._solver = solver or self._model.default_solver
         self._quick_plot_vars = quick_plot_vars
 
-<<<<<<< HEAD
         if update_parameter_values:
             self._parameter_values.update(update_parameter_values)
 
         self.reset()
-=======
+
         self.C_rate = C_rate
         if self.C_rate:
             self._parameter_values.update({"C-rate": self.C_rate})
@@ -99,7 +88,6 @@
         self._made_first_step = False
 
         self.reset(update_model=False)
->>>>>>> 00d49bd5
 
         # ignore runtime warnings in notebooks
         if isnotebook():
