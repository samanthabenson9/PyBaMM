--- conflicted
+++ resolved
@@ -506,7 +506,6 @@
 
         if domain != "Separator":
             self.prim = ParticleLithiumIonParameters("primary", self)
-<<<<<<< HEAD
             phases_option = int(
                 getattr(main_param.options, domain.lower())["particle phases"]
             )
@@ -519,12 +518,6 @@
             self.sec = NullParameters()
 
         self.phases = [self.prim, self.sec]
-=======
-        else:
-            self.prim = NullParameters()
-
-        self.phases = [self.prim]
->>>>>>> a5e813e1
 
     def _set_dimensional_parameters(self):
         main = self.main_param
@@ -576,15 +569,9 @@
             self.epsilon_inactive = 1 - self.epsilon_init - epsilon_s_tot
 
             self.cap_init = sum(phase.cap_init for phase in self.phases)
-<<<<<<< HEAD
 
         self.n_Li_init = sum(phase.n_Li_init for phase in self.phases)
 
-=======
-
-        self.n_Li_init = sum(phase.n_Li_init for phase in self.phases)
-
->>>>>>> a5e813e1
         # Tortuosity parameters
         self.b_e = self.geo.b_e
         self.b_s = self.geo.b_s
@@ -754,18 +741,6 @@
         """Rescaled dimensionless electrode electrical conductivity"""
         return self.sigma(T) * self.main_param.delta
 
-<<<<<<< HEAD
-    def t_change(self, sto):
-        """
-        Dimensionless volume change for the electrode;
-        sto should be R-averaged
-        """
-        return pybamm.FunctionParameter(
-            f"{self.domain} electrode volume change", {"Particle stoichiometry": sto}
-        )
-
-=======
->>>>>>> a5e813e1
     def k_cr(self, T):
         """
         Dimensionless cracking rate for the electrode;
@@ -787,14 +762,10 @@
         self.main_param = domain_param.main_param
         self.phase = phase
         self.set_phase_name()
-<<<<<<< HEAD
         if self.phase == "primary":
             self.geo = domain_param.geo.prim
         elif self.phase == "secondary":
             self.geo = domain_param.geo.sec
-=======
-        self.geo = domain_param.geo.prim
->>>>>>> a5e813e1
 
     def _set_dimensional_parameters(self):
         main = self.main_param
