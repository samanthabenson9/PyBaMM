--- conflicted
+++ resolved
@@ -26,11 +26,7 @@
         """Defines the dimensional parameters."""
 
         self.Q = pybamm.Parameter("Nominal cell capacity [A.h]")
-<<<<<<< HEAD
-=======
         self.R_contact = pybamm.Parameter("Contact resistance [Ohm]")
-        self.C_rate = pybamm.AbsoluteValue(self.I_typ / self.Q)
->>>>>>> 932a1336
         self.n_electrodes_parallel = pybamm.Parameter(
             "Number of electrodes connected in parallel to make a cell"
         )
