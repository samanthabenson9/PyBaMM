--- conflicted
+++ resolved
@@ -585,11 +585,7 @@
  ],
  "metadata": {
   "kernelspec": {
-<<<<<<< HEAD
-   "display_name": "dev",
-=======
    "display_name": "Python 3",
->>>>>>> 4f03df42
    "language": "python",
    "name": "python3"
   },
@@ -620,11 +616,9 @@
   },
   "vscode": {
    "interpreter": {
-<<<<<<< HEAD
-    "hash": "41782392957d097dab7cec06d5c0eac88d8631a421ab83ddd272bccc79cf51b7"
-=======
+
     "hash": "1a781583db2df3c2e87436f6d22cce842c2e50a5670da93a3bd820b97dc43011"
->>>>>>> 4f03df42
+
    }
   }
  },
