--- conflicted
+++ resolved
@@ -381,11 +381,7 @@
    "name": "python",
    "nbconvert_exporter": "python",
    "pygments_lexer": "ipython3",
-<<<<<<< HEAD
-   "version": "3.6.9"
-=======
    "version": "3.7.5"
->>>>>>> 131e3550
   }
  },
  "nbformat": 4,
