{
 "cells": [
  {
   "cell_type": "markdown",
   "metadata": {},
   "source": [
    "# Single Particle Model (SPM) "
   ]
  },
  {
   "cell_type": "markdown",
   "metadata": {},
   "source": [
    "## Model Equations"
   ]
  },
  {
   "cell_type": "markdown",
   "metadata": {},
   "source": [
    "The SPM consists of two spherically symmetric diffusion equations: one within a representative negative particle ($\\text{k}=\\text{n}$) and one within a representative positive particle ($\\text{k}=\\text{p}$). In the centre of the particle the standard no-flux condition is imposed. Since the SPM assumes that all particles in an electrode behave in exactly the same way, the flux on the surface of a particle is simply the current $I$ divided by the thickness of the electrode $L_{\\text{k}}$. The concentration of lithium in electrode $\\text{k}$ is denoted $c_{\\text{k}}$ and the current is denoted by $I$. All parameters in the model stated here are dimensionless and are given in terms of dimensional parameters at the end of this notebook. The model equations for the SPM are then: \n",
    "\\begin{align}\n",
    "\\mathcal{C}_{\\text{k}} \\frac{\\partial c_{\\text{s,k}}}{\\partial t} &= -\\frac{1}{r_{\\text{k}}^2} \\frac{\\partial}{\\partial r_{\\text{k}}} \\left(r_{\\text{k}}^2 N_{\\text{s,k}}\\right), \\\\\n",
    "N_{\\text{s,k}} &= -D_{\\text{s,k}}(c_{\\text{s,k}}) \\frac{\\partial c_{\\text{s,k}}}{\\partial r_{\\text{k}}}, \\quad \\text{k} \\in \\text{n, p}, \\end{align}\n",
    "$$\n",
    "N_{\\text{s,k}}\\big|_{r_{\\text{k}}=0} = 0, \\quad \\text{k} \\in \\text{n, p}, \\quad \\ \\ - \\frac{a_{R, \\text{k}}\\gamma_{\\text{k}}}{\\mathcal{C}_{\\text{k}}} N_{\\text{s,k}}\\big|_{r_{\\text{k}}=1} = \n",
    "\\begin{cases}\n",
    "\t\t  \\frac{I}{L_{\\text{n}}}, \\quad &\\text{k}=\\text{n}, \\\\ \n",
    "\t\t  -\\frac{I}{L_{\\text{p}}}, \\quad &\\text{k}=\\text{p}, \n",
    "\\end{cases} \\\\\n",
    "c_{\\text{s,k}}(r_{\\text{k}},0) = c_{\\text{s,k,0}}, \\quad \\text{k} \\in \\text{n, p},$$\n",
    "where $D_{\\text{s,k}}$ is the diffusion coefficient in the solid, $N_{\\text{s,k}}$ denotes the flux of lithium ions in the solid particle within the region $\\text{k}$, and $r_{\\text{k}} \\in[0,1]$ is the radial coordinate of the particle in electrode $\\text{k}$. \n",
    "\n",
    "### Voltage Expression\n",
    "The terminal voltage is obtained from the expression: \n",
    "$$\n",
    "V = U_{\\text{p}}(c_{\\text{p}})\\big|_{r_{\\text{p}}=1} - U_{\\text{n}}(c_{\\text{n}})\\big|_{r_{\\text{n}}=1} -2\\sinh^{-1}\\left(\\frac{I}{j_{\\text{0,p}} L_{\\text{p}}}\\right) - 2\\sinh^{-1}\\left(\\frac{I}{j_{\\text{0,n}} L_{\\text{n}}}\\right)\n",
    "$$\n",
    "with the exchange current densities given by\n",
    "$$j_{\\text{0,k}} =  \\frac{\\gamma_{\\text{k}}}{\\mathcal{C}_{\\text{r,k}}}(c_{\\text{k}})^{1/2}(1-c_{\\text{k}})^{1/2}  $$\n",
    "\n",
    "More details can be found in [[3]](#References)."
   ]
  },
  {
   "cell_type": "markdown",
   "metadata": {},
   "source": [
    "## Example solving SPM using PyBaMM\n",
    "\n",
    "Below we show how to solve the Single Particle Model, using the default geometry, mesh, parameters, discretisation and solver provided with PyBaMM. In this notebook we explicitly handle all the stages of setting up, processing and solving the model in order to explain them in detail. However, it is often simpler in practice to use the `Simulation` class, which handles many of the stages automatically, as shown [here](../simulation-class.ipynb).\n",
    "\n",
    "First we need to import `pybamm`, and then change our working directory to the root of the pybamm folder. "
   ]
  },
  {
   "cell_type": "code",
   "execution_count": 1,
   "metadata": {},
   "outputs": [
    {
     "name": "stdout",
     "output_type": "stream",
     "text": [
      "Note: you may need to restart the kernel to use updated packages.\n"
     ]
    }
   ],
   "source": [
    "%pip install pybamm -q    # install PyBaMM if it is not installed\n",
    "import pybamm\n",
    "import numpy as np\n",
    "import os\n",
    "import matplotlib.pyplot as plt\n",
    "os.chdir(pybamm.__path__[0]+'/..')"
   ]
  },
  {
   "cell_type": "markdown",
   "metadata": {},
   "source": [
    "We then create an instance of the SPM:"
   ]
  },
  {
   "cell_type": "code",
   "execution_count": 2,
   "metadata": {},
   "outputs": [],
   "source": [
    "model = pybamm.lithium_ion.SPM()"
   ]
  },
  {
   "cell_type": "markdown",
   "metadata": {},
   "source": [
    "The model object is a subtype of [`pybamm.BaseModel`](https://pybamm.readthedocs.io/en/latest/source/models/base_model.html), and contains all the equations that define this particular model. For example, the `rhs` dict contained in `model` has a dictionary mapping variables such as $c_n$ to the equation representing its rate of change with time (i.e. $\\partial{c_n}/\\partial{t}$). We can see this explicitly by visualising this entry in the `rhs` dict:"
   ]
  },
  {
   "cell_type": "code",
   "execution_count": 3,
   "metadata": {},
   "outputs": [
    {
     "name": "stdout",
     "output_type": "stream",
     "text": [
      "rhs equation for variable ' Discharge capacity [A.h] ' is:\n"
     ]
    }
   ],
   "source": [
    "variable = next(iter(model.rhs.keys()))\n",
    "equation = next(iter(model.rhs.values()))\n",
    "print('rhs equation for variable \\'',variable,'\\' is:')\n",
    "path = 'examples/notebooks/models/'\n",
    "equation.visualise(path+'spm1.png')"
   ]
  },
  {
   "cell_type": "markdown",
   "metadata": {},
   "source": [
    "![](spm1.png)"
   ]
  },
  {
   "cell_type": "markdown",
   "metadata": {},
   "source": [
    "We need a geometry in which to define our model equations. In pybamm this is represented by the [`pybamm.Geometry`](https://pybamm.readthedocs.io/en/latest/source/geometry/geometry.html) class. In this case we use the default geometry object defined by the model"
   ]
  },
  {
   "cell_type": "code",
   "execution_count": 4,
   "metadata": {},
   "outputs": [],
   "source": [
    "geometry = model.default_geometry"
   ]
  },
  {
   "cell_type": "markdown",
   "metadata": {},
   "source": [
    "This geometry object defines a number of domains, each with its own name, spatial variables and min/max limits (the latter are represented as equations similar to the rhs equation shown above). For instance, the SPM has the following domains:"
   ]
  },
  {
   "cell_type": "code",
   "execution_count": 5,
   "metadata": {},
   "outputs": [
    {
     "name": "stdout",
     "output_type": "stream",
     "text": [
      "SPM domains:\n",
      "1. negative electrode with variables:\n",
      "  -( 0 ) <= x_n <= ( Negative electrode thickness [m] / (Negative electrode thickness [m] + Separator thickness [m] + Positive electrode thickness [m]) )\n",
      "2. separator with variables:\n",
      "  -( Negative electrode thickness [m] / (Negative electrode thickness [m] + Separator thickness [m] + Positive electrode thickness [m]) ) <= x_s <= ( Negative electrode thickness [m] / (Negative electrode thickness [m] + Separator thickness [m] + Positive electrode thickness [m]) + Separator thickness [m] / (Negative electrode thickness [m] + Separator thickness [m] + Positive electrode thickness [m]) )\n",
      "3. positive electrode with variables:\n",
      "  -( Negative electrode thickness [m] / (Negative electrode thickness [m] + Separator thickness [m] + Positive electrode thickness [m]) + Separator thickness [m] / (Negative electrode thickness [m] + Separator thickness [m] + Positive electrode thickness [m]) ) <= x_p <= ( 1 )\n",
      "4. negative particle with variables:\n",
      "  -( 0 ) <= r_n <= ( 1 )\n",
      "5. positive particle with variables:\n",
      "  -( 0 ) <= r_p <= ( 1 )\n",
      "6. current collector with variables:\n",
      "z = 1\n"
     ]
    }
   ],
   "source": [
    "print('SPM domains:')\n",
    "for i, (k, v) in enumerate(geometry.items()):\n",
    "    print(str(i+1)+'.',k,'with variables:')\n",
    "    for var, rng in v.items():\n",
    "        if 'min' in rng:\n",
    "            print('  -(',rng['min'],') <=',var,'<= (',rng['max'],')')\n",
    "        else:\n",
    "            print(var, '=', rng['position'])"
   ]
  },
  {
   "cell_type": "markdown",
   "metadata": {},
   "source": [
    "Both the model equations and the geometry include parameters, such as $\\gamma_p$ or $L_p$. We can substitute these symbolic parameters in the model with values by using the [`pybamm.ParameterValues`](https://pybamm.readthedocs.io/en/latest/source/parameters/parameter_values.html) class, which takes either a python dictionary or CSV file with the mapping between parameter names and values. Rather than create our own instance of `pybamm.ParameterValues`, we will use the default parameter set included in the model"
   ]
  },
  {
   "cell_type": "code",
   "execution_count": 6,
   "metadata": {},
   "outputs": [],
   "source": [
    "param = model.default_parameter_values"
   ]
  },
  {
   "cell_type": "markdown",
   "metadata": {},
   "source": [
    "We can then apply this parameter set to the model and geometry"
   ]
  },
  {
   "cell_type": "code",
   "execution_count": 7,
   "metadata": {},
   "outputs": [],
   "source": [
    "param.process_model(model)\n",
    "param.process_geometry(geometry)"
   ]
  },
  {
   "cell_type": "markdown",
   "metadata": {},
   "source": [
    "The next step is to mesh the input geometry. We can do this using the [`pybamm.Mesh`](https://pybamm.readthedocs.io/en/latest/source/meshes/meshes.html) class. This class takes in the geometry of the problem, and also two dictionaries containing the type of mesh to use within each domain of the geometry (i.e. within the positive or negative electrode domains), and the number of mesh points. \n",
    "\n",
    "The default mesh types and the default number of points to use in each variable for the SPM are:"
   ]
  },
  {
   "cell_type": "code",
   "execution_count": 8,
   "metadata": {
    "scrolled": true
   },
   "outputs": [
    {
     "name": "stdout",
     "output_type": "stream",
     "text": [
      "negative electrode is of type Generator for Uniform1DSubMesh\n",
      "separator is of type Generator for Uniform1DSubMesh\n",
      "positive electrode is of type Generator for Uniform1DSubMesh\n",
      "negative particle is of type Generator for Uniform1DSubMesh\n",
      "positive particle is of type Generator for Uniform1DSubMesh\n",
      "current collector is of type Generator for SubMesh0D\n",
      "x_n has 20 mesh points\n",
      "x_s has 20 mesh points\n",
      "x_p has 20 mesh points\n",
      "r_n has 30 mesh points\n",
      "r_p has 30 mesh points\n",
      "y has 10 mesh points\n",
      "z has 10 mesh points\n"
     ]
    }
   ],
   "source": [
    "for k, t in model.default_submesh_types.items():\n",
    "    print(k,'is of type',t.__repr__())\n",
    "for var, npts in model.default_var_pts.items():\n",
    "    print(var,'has',npts,'mesh points')"
   ]
  },
  {
   "cell_type": "markdown",
   "metadata": {},
   "source": [
    "With these defaults, we can then create our mesh of the given geometry:"
   ]
  },
  {
   "cell_type": "code",
   "execution_count": 9,
   "metadata": {},
   "outputs": [],
   "source": [
    "mesh = pybamm.Mesh(geometry, model.default_submesh_types, model.default_var_pts)"
   ]
  },
  {
   "cell_type": "markdown",
   "metadata": {},
   "source": [
    "The next step is to discretise the model equations using this mesh. We do this using the [`pybamm.Discretisation`](https://pybamm.readthedocs.io/en/latest/source/discretisations/discretisation.html) class, which takes both the mesh we have already created, and a dictionary of spatial methods to use for each geometry domain. For the case of the SPM, we use the following defaults for the spatial discretisation methods:"
   ]
  },
  {
   "cell_type": "code",
   "execution_count": 10,
   "metadata": {},
   "outputs": [
    {
     "name": "stdout",
     "output_type": "stream",
     "text": [
      "macroscale is discretised using FiniteVolume method\n",
      "negative particle is discretised using FiniteVolume method\n",
      "positive particle is discretised using FiniteVolume method\n",
      "current collector is discretised using ZeroDimensionalSpatialMethod method\n"
     ]
    }
   ],
   "source": [
    "for k, method in model.default_spatial_methods.items():\n",
    "    print(k,'is discretised using',method.__class__.__name__,'method')"
   ]
  },
  {
   "cell_type": "markdown",
   "metadata": {},
   "source": [
    "We then create the `pybamm.Discretisation` object, and use this to discretise the model equations"
   ]
  },
  {
   "cell_type": "code",
   "execution_count": 11,
   "metadata": {},
   "outputs": [],
   "source": [
    "disc = pybamm.Discretisation(mesh, model.default_spatial_methods)\n",
    "disc.process_model(model);"
   ]
  },
  {
   "cell_type": "markdown",
   "metadata": {},
   "source": [
    "After this stage, all of the variables in `model` have been discretised into `pybamm.StateVector` objects, and spatial operators have been replaced by matrix-vector multiplications, ready to be evaluated within a time-stepping algorithm of a given solver. For example, the rhs expression for $\\partial{c_n}/\\partial{t}$ that we visualised above is now represented by:"
   ]
  },
  {
   "cell_type": "code",
   "execution_count": 12,
   "metadata": {},
   "outputs": [],
   "source": [
    "model.concatenated_rhs.children[0].visualise(path+'spm2.png')"
   ]
  },
  {
   "cell_type": "markdown",
   "metadata": {},
   "source": [
    "![](spm2.png)\n",
    "\n",
    "Now we are ready to run the time-stepping routine to solve the model. Once again we use the default ODE solver."
   ]
  },
  {
   "cell_type": "code",
   "execution_count": 13,
   "metadata": {},
   "outputs": [
    {
     "name": "stdout",
     "output_type": "stream",
     "text": [
      "Solving using CasadiSolver solver...\n",
      "Finished.\n"
     ]
    }
   ],
   "source": [
    "# Solve the model at the given time points (in seconds)\n",
    "solver = model.default_solver\n",
    "n = 250\n",
    "t_eval = np.linspace(0, 3600, n)\n",
    "print('Solving using',type(solver).__name__,'solver...')\n",
    "solution = solver.solve(model, t_eval)\n",
    "print('Finished.')"
   ]
  },
  {
   "cell_type": "markdown",
   "metadata": {},
   "source": [
    "Each model in pybamm has a list of relevant variables defined in the model, for use in visualising the model solution or for comparison with other models. The SPM defines the following variables:"
   ]
  },
  {
   "cell_type": "code",
   "execution_count": 14,
   "metadata": {},
   "outputs": [
    {
     "name": "stdout",
     "output_type": "stream",
     "text": [
      "SPM model variables:\n",
      "\t- Time\n",
      "\t- Time [s]\n",
      "\t- Time [min]\n",
      "\t- Time [h]\n",
      "\t- x\n",
      "\t- x [m]\n",
      "\t- x_n\n",
      "\t- x_n [m]\n",
      "\t- x_s\n",
      "\t- x_s [m]\n",
      "\t- x_p\n",
      "\t- x_p [m]\n",
      "\t- Sum of electrolyte reaction source terms\n",
      "\t- Sum of negative electrode electrolyte reaction source terms\n",
      "\t- Sum of positive electrode electrolyte reaction source terms\n",
      "\t- Sum of x-averaged negative electrode electrolyte reaction source terms\n",
      "\t- Sum of x-averaged positive electrode electrolyte reaction source terms\n",
      "\t- Sum of interfacial current densities\n",
      "\t- Sum of negative electrode interfacial current densities\n",
      "\t- Sum of positive electrode interfacial current densities\n",
      "\t- Sum of x-averaged negative electrode interfacial current densities\n",
      "\t- Sum of x-averaged positive electrode interfacial current densities\n",
      "\t- r_n\n",
      "\t- r_n [m]\n",
      "\t- r_p\n",
      "\t- r_p [m]\n",
      "\t- Total current density\n",
      "\t- Total current density [A.m-2]\n",
      "\t- Current [A]\n",
      "\t- C-rate\n",
      "\t- Discharge capacity [A.h]\n",
      "\t- Porosity\n",
      "\t- Negative electrode porosity\n",
      "\t- Separator porosity\n",
      "\t- Positive electrode porosity\n",
      "\t- X-averaged negative electrode porosity\n",
      "\t- X-averaged separator porosity\n",
      "\t- X-averaged positive electrode porosity\n",
      "\t- Leading-order porosity\n",
      "\t- Leading-order negative electrode porosity\n",
      "\t- Leading-order separator porosity\n",
      "\t- Leading-order positive electrode porosity\n",
      "\t- Leading-order x-averaged negative electrode porosity\n",
      "\t- Leading-order x-averaged separator porosity\n",
      "\t- Leading-order x-averaged positive electrode porosity\n",
      "\t- Porosity change\n",
      "\t- Negative electrode porosity change\n",
      "\t- Separator porosity change\n",
      "\t- Positive electrode porosity change\n",
      "\t- X-averaged negative electrode porosity change\n",
      "\t- X-averaged separator porosity change\n",
      "\t- X-averaged positive electrode porosity change\n",
      "\t- Leading-order x-averaged negative electrode porosity change\n",
      "\t- Leading-order x-averaged separator porosity change\n",
      "\t- Leading-order x-averaged positive electrode porosity change\n",
      "\t- Negative electrode active material volume fraction\n",
      "\t- X-averaged negative electrode active material volume fraction\n",
      "\t- Negative particle radius\n",
      "\t- Negative particle radius [m]\n",
      "\t- Negative electrode surface area to volume ratio\n",
      "\t- Negative electrode surface area to volume ratio [m-1]\n",
      "\t- X-averaged negative electrode surface area to volume ratio\n",
      "\t- X-averaged negative electrode surface area to volume ratio [m-1]\n",
      "\t- Negative electrode active material volume fraction change\n",
      "\t- X-averaged negative electrode active material volume fraction change\n",
      "\t- Positive electrode active material volume fraction\n",
      "\t- X-averaged positive electrode active material volume fraction\n",
      "\t- Positive particle radius\n",
      "\t- Positive particle radius [m]\n",
      "\t- Positive electrode surface area to volume ratio\n",
      "\t- Positive electrode surface area to volume ratio [m-1]\n",
      "\t- X-averaged positive electrode surface area to volume ratio\n",
      "\t- X-averaged positive electrode surface area to volume ratio [m-1]\n",
      "\t- Positive electrode active material volume fraction change\n",
      "\t- X-averaged positive electrode active material volume fraction change\n",
      "\t- Negative electrode volume-averaged velocity\n",
      "\t- Positive electrode volume-averaged velocity\n",
      "\t- Negative electrode volume-averaged velocity [m.s-1]\n",
      "\t- Positive electrode volume-averaged velocity [m.s-1]\n",
      "\t- Negative electrode volume-averaged acceleration\n",
      "\t- Positive electrode volume-averaged acceleration\n",
      "\t- Negative electrode volume-averaged acceleration [m.s-1]\n",
      "\t- Positive electrode volume-averaged acceleration [m.s-1]\n",
      "\t- X-averaged negative electrode volume-averaged acceleration\n",
      "\t- X-averaged positive electrode volume-averaged acceleration\n",
      "\t- X-averaged negative electrode volume-averaged acceleration [m.s-1]\n",
      "\t- X-averaged positive electrode volume-averaged acceleration [m.s-1]\n",
      "\t- Negative electrode pressure\n",
      "\t- Positive electrode pressure\n",
      "\t- X-averaged negative electrode pressure\n",
      "\t- X-averaged positive electrode pressure\n",
      "\t- Separator pressure\n",
      "\t- X-averaged separator pressure\n",
      "\t- Negative electrode transverse volume-averaged velocity\n",
      "\t- Separator transverse volume-averaged velocity\n",
      "\t- Positive electrode transverse volume-averaged velocity\n",
      "\t- Negative electrode transverse volume-averaged velocity [m.s-2]\n",
      "\t- Separator transverse volume-averaged velocity [m.s-2]\n",
      "\t- Positive electrode transverse volume-averaged velocity [m.s-2]\n",
      "\t- X-averaged negative electrode transverse volume-averaged velocity\n",
      "\t- X-averaged separator transverse volume-averaged velocity\n",
      "\t- X-averaged positive electrode transverse volume-averaged velocity\n",
      "\t- X-averaged negative electrode transverse volume-averaged velocity [m.s-2]\n",
      "\t- X-averaged separator transverse volume-averaged velocity [m.s-2]\n",
      "\t- X-averaged positive electrode transverse volume-averaged velocity [m.s-2]\n",
      "\t- Transverse volume-averaged velocity\n",
      "\t- Transverse volume-averaged velocity [m.s-2]\n",
      "\t- Negative electrode transverse volume-averaged acceleration\n",
      "\t- Separator transverse volume-averaged acceleration\n",
      "\t- Positive electrode transverse volume-averaged acceleration\n",
      "\t- Negative electrode transverse volume-averaged acceleration [m.s-2]\n",
      "\t- Separator transverse volume-averaged acceleration [m.s-2]\n",
      "\t- Positive electrode transverse volume-averaged acceleration [m.s-2]\n",
      "\t- X-averaged negative electrode transverse volume-averaged acceleration\n",
      "\t- X-averaged separator transverse volume-averaged acceleration\n",
      "\t- X-averaged positive electrode transverse volume-averaged acceleration\n",
      "\t- X-averaged negative electrode transverse volume-averaged acceleration [m.s-2]\n",
      "\t- X-averaged separator transverse volume-averaged acceleration [m.s-2]\n",
      "\t- X-averaged positive electrode transverse volume-averaged acceleration [m.s-2]\n",
      "\t- Transverse volume-averaged acceleration\n",
      "\t- Transverse volume-averaged acceleration [m.s-2]\n",
      "\t- Negative particle concentration\n",
      "\t- Negative particle concentration [mol.m-3]\n",
      "\t- X-averaged negative particle concentration\n",
      "\t- X-averaged negative particle concentration [mol.m-3]\n",
      "\t- R-averaged negative particle concentration\n",
      "\t- R-averaged negative particle concentration [mol.m-3]\n",
      "\t- Average negative particle concentration\n",
      "\t- Average negative particle concentration [mol.m-3]\n",
      "\t- Negative particle surface concentration\n",
      "\t- Negative particle surface concentration [mol.m-3]\n",
      "\t- X-averaged negative particle surface concentration\n",
      "\t- X-averaged negative particle surface concentration [mol.m-3]\n",
      "\t- Negative electrode extent of lithiation\n",
      "\t- X-averaged negative electrode extent of lithiation\n",
      "\t- Minimum negative particle concentration\n",
      "\t- Maximum negative particle concentration\n",
      "\t- Minimum negative particle concentration [mol.m-3]\n",
      "\t- Maximum negative particle concentration [mol.m-3]\n",
      "\t- Minimum negative particle surface concentration\n",
      "\t- Maximum negative particle surface concentration\n",
      "\t- Minimum negative particle surface concentration [mol.m-3]\n",
      "\t- Maximum negative particle surface concentration [mol.m-3]\n",
      "\t- Positive particle concentration\n",
      "\t- Positive particle concentration [mol.m-3]\n",
      "\t- X-averaged positive particle concentration\n",
      "\t- X-averaged positive particle concentration [mol.m-3]\n",
      "\t- R-averaged positive particle concentration\n",
      "\t- R-averaged positive particle concentration [mol.m-3]\n",
      "\t- Average positive particle concentration\n",
      "\t- Average positive particle concentration [mol.m-3]\n",
      "\t- Positive particle surface concentration\n",
      "\t- Positive particle surface concentration [mol.m-3]\n",
      "\t- X-averaged positive particle surface concentration\n",
      "\t- X-averaged positive particle surface concentration [mol.m-3]\n",
      "\t- Positive electrode extent of lithiation\n",
      "\t- X-averaged positive electrode extent of lithiation\n",
      "\t- Minimum positive particle concentration\n",
      "\t- Maximum positive particle concentration\n",
      "\t- Minimum positive particle concentration [mol.m-3]\n",
      "\t- Maximum positive particle concentration [mol.m-3]\n",
      "\t- Minimum positive particle surface concentration\n",
      "\t- Maximum positive particle surface concentration\n",
      "\t- Minimum positive particle surface concentration [mol.m-3]\n",
      "\t- Maximum positive particle surface concentration [mol.m-3]\n",
      "\t- Electrolyte concentration\n",
      "\t- Electrolyte concentration [mol.m-3]\n",
      "\t- Electrolyte concentration [Molar]\n",
      "\t- X-averaged electrolyte concentration\n",
      "\t- X-averaged electrolyte concentration [mol.m-3]\n",
      "\t- X-averaged electrolyte concentration [Molar]\n",
      "\t- Negative electrolyte concentration\n",
      "\t- Negative electrolyte concentration [mol.m-3]\n",
      "\t- Negative electrolyte concentration [Molar]\n",
      "\t- Separator electrolyte concentration\n",
      "\t- Separator electrolyte concentration [mol.m-3]\n",
      "\t- Separator electrolyte concentration [Molar]\n",
      "\t- Positive electrolyte concentration\n",
      "\t- Positive electrolyte concentration [mol.m-3]\n",
      "\t- Positive electrolyte concentration [Molar]\n",
      "\t- X-averaged negative electrolyte concentration\n",
      "\t- X-averaged negative electrolyte concentration [mol.m-3]\n",
      "\t- X-averaged separator electrolyte concentration\n",
      "\t- X-averaged separator electrolyte concentration [mol.m-3]\n",
      "\t- X-averaged positive electrolyte concentration\n",
      "\t- X-averaged positive electrolyte concentration [mol.m-3]\n",
      "\t- Electrolyte flux\n",
      "\t- Electrolyte flux [mol.m-2.s-1]\n",
      "\t- Negative current collector temperature\n",
      "\t- Negative current collector temperature [K]\n",
      "\t- X-averaged negative electrode temperature\n",
      "\t- X-averaged negative electrode temperature [K]\n",
      "\t- Negative electrode temperature\n",
      "\t- Negative electrode temperature [K]\n",
      "\t- X-averaged separator temperature\n",
      "\t- X-averaged separator temperature [K]\n",
      "\t- Separator temperature\n",
      "\t- Separator temperature [K]\n",
      "\t- X-averaged positive electrode temperature\n",
      "\t- X-averaged positive electrode temperature [K]\n",
      "\t- Positive electrode temperature\n",
      "\t- Positive electrode temperature [K]\n",
      "\t- Positive current collector temperature\n",
      "\t- Positive current collector temperature [K]\n",
      "\t- Cell temperature\n",
      "\t- Cell temperature [K]\n",
      "\t- X-averaged cell temperature\n",
      "\t- X-averaged cell temperature [K]\n",
      "\t- Volume-averaged cell temperature\n",
      "\t- Volume-averaged cell temperature [K]\n",
      "\t- Ambient temperature [K]\n",
      "\t- Ambient temperature\n",
      "\t- Inner negative electrode sei thickness\n",
      "\t- Inner negative electrode sei thickness [m]\n",
      "\t- X-averaged inner negative electrode sei thickness\n",
      "\t- X-averaged inner negative electrode sei thickness [m]\n",
      "\t- Outer negative electrode sei thickness\n",
      "\t- Outer negative electrode sei thickness [m]\n",
      "\t- X-averaged outer negative electrode sei thickness\n",
      "\t- X-averaged outer negative electrode sei thickness [m]\n",
      "\t- Total negative electrode sei thickness\n",
      "\t- Total negative electrode sei thickness [m]\n",
      "\t- X-averaged total negative electrode sei thickness\n",
      "\t- X-averaged total negative electrode sei thickness [m]\n",
      "\t- X-averaged negative electrode resistance [Ohm.m2]\n",
      "\t- Inner negative electrode sei concentration [mol.m-3]\n",
      "\t- X-averaged inner negative electrode sei concentration [mol.m-3]\n",
      "\t- Outer negative electrode sei concentration [mol.m-3]\n",
      "\t- X-averaged outer negative electrode sei concentration [mol.m-3]\n",
      "\t- Negative sei concentration [mol.m-3]\n",
      "\t- X-averaged negative electrode sei concentration [mol.m-3]\n",
      "\t- Loss of lithium to negative electrode sei [mol]\n",
      "\t- Inner negative electrode sei interfacial current density\n",
      "\t- Inner negative electrode sei interfacial current density [A.m-2]\n",
      "\t- X-averaged inner negative electrode sei interfacial current density\n",
      "\t- X-averaged inner negative electrode sei interfacial current density [A.m-2]\n",
      "\t- Outer negative electrode sei interfacial current density\n",
      "\t- Outer negative electrode sei interfacial current density [A.m-2]\n",
      "\t- X-averaged outer negative electrode sei interfacial current density\n",
      "\t- X-averaged outer negative electrode sei interfacial current density [A.m-2]\n",
      "\t- Negative electrode sei interfacial current density\n",
      "\t- Negative electrode sei interfacial current density [A.m-2]\n",
      "\t- X-averaged negative electrode sei interfacial current density\n",
      "\t- X-averaged negative electrode sei interfacial current density [A.m-2]\n",
      "\t- Inner positive electrode sei thickness\n",
      "\t- Inner positive electrode sei thickness [m]\n",
      "\t- X-averaged inner positive electrode sei thickness\n",
      "\t- X-averaged inner positive electrode sei thickness [m]\n",
      "\t- Outer positive electrode sei thickness\n",
      "\t- Outer positive electrode sei thickness [m]\n",
      "\t- X-averaged outer positive electrode sei thickness\n",
      "\t- X-averaged outer positive electrode sei thickness [m]\n",
      "\t- Total positive electrode sei thickness\n",
      "\t- Total positive electrode sei thickness [m]\n",
      "\t- X-averaged total positive electrode sei thickness\n",
      "\t- X-averaged total positive electrode sei thickness [m]\n",
      "\t- X-averaged positive electrode resistance [Ohm.m2]\n",
      "\t- Inner positive electrode sei concentration [mol.m-3]\n",
      "\t- X-averaged inner positive electrode sei concentration [mol.m-3]\n",
      "\t- Outer positive electrode sei concentration [mol.m-3]\n",
      "\t- X-averaged outer positive electrode sei concentration [mol.m-3]\n",
      "\t- Positive sei concentration [mol.m-3]\n",
      "\t- X-averaged positive electrode sei concentration [mol.m-3]\n",
      "\t- Loss of lithium to positive electrode sei [mol]\n",
      "\t- Inner positive electrode sei interfacial current density\n",
      "\t- Inner positive electrode sei interfacial current density [A.m-2]\n",
      "\t- X-averaged inner positive electrode sei interfacial current density\n",
      "\t- X-averaged inner positive electrode sei interfacial current density [A.m-2]\n",
      "\t- Outer positive electrode sei interfacial current density\n",
      "\t- Outer positive electrode sei interfacial current density [A.m-2]\n",
      "\t- X-averaged outer positive electrode sei interfacial current density\n",
      "\t- X-averaged outer positive electrode sei interfacial current density [A.m-2]\n",
      "\t- Positive electrode sei interfacial current density\n",
      "\t- Positive electrode sei interfacial current density [A.m-2]\n",
      "\t- X-averaged positive electrode sei interfacial current density\n",
      "\t- X-averaged positive electrode sei interfacial current density [A.m-2]\n",
      "\t- Electrolyte tortuosity\n",
      "\t- Negative electrolyte tortuosity\n",
      "\t- Positive electrolyte tortuosity\n",
      "\t- X-averaged negative electrolyte tortuosity\n",
      "\t- X-averaged positive electrolyte tortuosity\n",
      "\t- Separator tortuosity\n",
      "\t- X-averaged separator tortuosity\n",
      "\t- Electrode tortuosity\n",
      "\t- Negative electrode tortuosity\n",
      "\t- Positive electrode tortuosity\n",
      "\t- X-averaged negative electrode tortuosity\n",
      "\t- X-averaged positive electrode tortuosity\n",
      "\t- Separator volume-averaged velocity\n",
      "\t- Separator volume-averaged velocity [m.s-1]\n",
      "\t- Separator volume-averaged acceleration\n",
      "\t- Separator volume-averaged acceleration [m.s-1]\n",
      "\t- X-averaged separator volume-averaged acceleration\n",
      "\t- X-averaged separator volume-averaged acceleration [m.s-1]\n",
      "\t- Volume-averaged velocity\n",
      "\t- Volume-averaged velocity [m.s-1]\n",
      "\t- Volume-averaged acceleration\n",
      "\t- X-averaged volume-averaged acceleration\n",
      "\t- Volume-averaged acceleration [m.s-1]\n",
      "\t- X-averaged volume-averaged acceleration [m.s-1]\n",
      "\t- Pressure\n",
      "\t- Negative particle flux\n",
      "\t- X-averaged negative particle flux\n",
      "\t- Negative electrode volume-averaged concentration\n",
      "\t- Negative electrode volume-averaged concentration [mol.m-3]\n",
      "\t- Total lithium in negative electrode [mol]\n",
      "\t- Positive particle flux\n",
      "\t- X-averaged positive particle flux\n",
<<<<<<< HEAD
      "\t- Total lithium in electrolyte [mol]\n",
=======
      "\t- Positive electrode volume-averaged concentration\n",
      "\t- Positive electrode volume-averaged concentration [mol.m-3]\n",
      "\t- Total lithium in positive electrode [mol]\n",
      "\t- Total concentration in electrolyte [mol]\n",
>>>>>>> 77d08c59
      "\t- Ohmic heating\n",
      "\t- Ohmic heating [W.m-3]\n",
      "\t- X-averaged Ohmic heating\n",
      "\t- X-averaged Ohmic heating [W.m-3]\n",
      "\t- Volume-averaged Ohmic heating\n",
      "\t- Volume-averaged Ohmic heating [W.m-3]\n",
      "\t- Irreversible electrochemical heating\n",
      "\t- Irreversible electrochemical heating [W.m-3]\n",
      "\t- X-averaged irreversible electrochemical heating\n",
      "\t- X-averaged irreversible electrochemical heating [W.m-3]\n",
      "\t- Volume-averaged irreversible electrochemical heating\n",
      "\t- Volume-averaged irreversible electrochemical heating[W.m-3]\n",
      "\t- Reversible heating\n",
      "\t- Reversible heating [W.m-3]\n",
      "\t- X-averaged reversible heating\n",
      "\t- X-averaged reversible heating [W.m-3]\n",
      "\t- Volume-averaged reversible heating\n",
      "\t- Volume-averaged reversible heating [W.m-3]\n",
      "\t- Total heating\n",
      "\t- Total heating [W.m-3]\n",
      "\t- X-averaged total heating\n",
      "\t- X-averaged total heating [W.m-3]\n",
      "\t- Volume-averaged total heating\n",
      "\t- Volume-averaged total heating [W.m-3]\n",
      "\t- Negative current collector potential\n",
      "\t- Negative current collector potential [V]\n",
      "\t- Current collector current density\n",
      "\t- Current collector current density [A.m-2]\n",
      "\t- Leading-order current collector current density\n",
      "\t- Sei interfacial current density\n",
      "\t- Sei interfacial current density [A.m-2]\n",
      "\t- Sei interfacial current density per volume [A.m-3]\n",
      "\t- X-averaged negative electrode total interfacial current density\n",
      "\t- X-averaged negative electrode total interfacial current density [A.m-2]\n",
      "\t- X-averaged negative electrode total interfacial current density per volume [A.m-3]\n",
      "\t- Negative electrode exchange current density\n",
      "\t- X-averaged negative electrode exchange current density\n",
      "\t- Negative electrode exchange current density [A.m-2]\n",
      "\t- X-averaged negative electrode exchange current density [A.m-2]\n",
      "\t- Negative electrode exchange current density per volume [A.m-3]\n",
      "\t- X-averaged negative electrode exchange current density per volume [A.m-3]\n",
      "\t- Negative electrode reaction overpotential\n",
      "\t- X-averaged negative electrode reaction overpotential\n",
      "\t- Negative electrode reaction overpotential [V]\n",
      "\t- X-averaged negative electrode reaction overpotential [V]\n",
      "\t- Negative electrode surface potential difference\n",
      "\t- X-averaged negative electrode surface potential difference\n",
      "\t- Negative electrode surface potential difference [V]\n",
      "\t- X-averaged negative electrode surface potential difference [V]\n",
      "\t- Negative electrode sei film overpotential\n",
      "\t- X-averaged negative electrode sei film overpotential\n",
      "\t- Negative electrode sei film overpotential [V]\n",
      "\t- X-averaged negative electrode sei film overpotential [V]\n",
      "\t- Negative electrode open circuit potential\n",
      "\t- Negative electrode open circuit potential [V]\n",
      "\t- X-averaged negative electrode open circuit potential\n",
      "\t- X-averaged negative electrode open circuit potential [V]\n",
      "\t- Negative electrode entropic change\n",
      "\t- X-averaged negative electrode entropic change\n",
      "\t- X-averaged positive electrode total interfacial current density\n",
      "\t- X-averaged positive electrode total interfacial current density [A.m-2]\n",
      "\t- X-averaged positive electrode total interfacial current density per volume [A.m-3]\n",
      "\t- Positive electrode exchange current density\n",
      "\t- X-averaged positive electrode exchange current density\n",
      "\t- Positive electrode exchange current density [A.m-2]\n",
      "\t- X-averaged positive electrode exchange current density [A.m-2]\n",
      "\t- Positive electrode exchange current density per volume [A.m-3]\n",
      "\t- X-averaged positive electrode exchange current density per volume [A.m-3]\n",
      "\t- Positive electrode reaction overpotential\n",
      "\t- X-averaged positive electrode reaction overpotential\n",
      "\t- Positive electrode reaction overpotential [V]\n",
      "\t- X-averaged positive electrode reaction overpotential [V]\n",
      "\t- Positive electrode surface potential difference\n",
      "\t- X-averaged positive electrode surface potential difference\n",
      "\t- Positive electrode surface potential difference [V]\n",
      "\t- X-averaged positive electrode surface potential difference [V]\n",
      "\t- Positive electrode sei film overpotential\n",
      "\t- X-averaged positive electrode sei film overpotential\n",
      "\t- Positive electrode sei film overpotential [V]\n",
      "\t- X-averaged positive electrode sei film overpotential [V]\n",
      "\t- Positive electrode open circuit potential\n",
      "\t- Positive electrode open circuit potential [V]\n",
      "\t- X-averaged positive electrode open circuit potential\n",
      "\t- X-averaged positive electrode open circuit potential [V]\n",
      "\t- Positive electrode entropic change\n",
      "\t- X-averaged positive electrode entropic change\n",
      "\t- Negative electrode interfacial current density\n",
      "\t- X-averaged negative electrode interfacial current density\n",
      "\t- Negative electrode interfacial current density [A.m-2]\n",
      "\t- X-averaged negative electrode interfacial current density [A.m-2]\n",
      "\t- Negative electrode interfacial current density per volume [A.m-3]\n",
      "\t- X-averaged negative electrode interfacial current density per volume [A.m-3]\n",
      "\t- Positive electrode interfacial current density\n",
      "\t- X-averaged positive electrode interfacial current density\n",
      "\t- Positive electrode interfacial current density [A.m-2]\n",
      "\t- X-averaged positive electrode interfacial current density [A.m-2]\n",
      "\t- Positive electrode interfacial current density per volume [A.m-3]\n",
      "\t- X-averaged positive electrode interfacial current density per volume [A.m-3]\n",
      "\t- Interfacial current density\n",
      "\t- Interfacial current density [A.m-2]\n",
      "\t- Interfacial current density per volume [A.m-3]\n",
      "\t- Exchange current density\n",
      "\t- Exchange current density [A.m-2]\n",
      "\t- Exchange current density per volume [A.m-3]\n",
      "\t- Negative electrode oxygen interfacial current density\n",
      "\t- X-averaged negative electrode oxygen interfacial current density\n",
      "\t- Negative electrode oxygen interfacial current density [A.m-2]\n",
      "\t- X-averaged negative electrode oxygen interfacial current density [A.m-2]\n",
      "\t- Negative electrode oxygen interfacial current density per volume [A.m-3]\n",
      "\t- X-averaged negative electrode oxygen interfacial current density per volume [A.m-3]\n",
      "\t- Negative electrode oxygen exchange current density\n",
      "\t- X-averaged negative electrode oxygen exchange current density\n",
      "\t- Negative electrode oxygen exchange current density [A.m-2]\n",
      "\t- X-averaged negative electrode oxygen exchange current density [A.m-2]\n",
      "\t- Negative electrode oxygen exchange current density per volume [A.m-3]\n",
      "\t- X-averaged negative electrode oxygen exchange current density per volume [A.m-3]\n",
      "\t- Negative electrode oxygen reaction overpotential\n",
      "\t- X-averaged negative electrode oxygen reaction overpotential\n",
      "\t- Negative electrode oxygen reaction overpotential [V]\n",
      "\t- X-averaged negative electrode oxygen reaction overpotential [V]\n",
      "\t- Negative electrode oxygen open circuit potential\n",
      "\t- Negative electrode oxygen open circuit potential [V]\n",
      "\t- X-averaged negative electrode oxygen open circuit potential\n",
      "\t- X-averaged negative electrode oxygen open circuit potential [V]\n",
      "\t- Positive electrode oxygen interfacial current density\n",
      "\t- X-averaged positive electrode oxygen interfacial current density\n",
      "\t- Positive electrode oxygen interfacial current density [A.m-2]\n",
      "\t- X-averaged positive electrode oxygen interfacial current density [A.m-2]\n",
      "\t- Positive electrode oxygen interfacial current density per volume [A.m-3]\n",
      "\t- X-averaged positive electrode oxygen interfacial current density per volume [A.m-3]\n",
      "\t- Positive electrode oxygen exchange current density\n",
      "\t- X-averaged positive electrode oxygen exchange current density\n",
      "\t- Positive electrode oxygen exchange current density [A.m-2]\n",
      "\t- X-averaged positive electrode oxygen exchange current density [A.m-2]\n",
      "\t- Positive electrode oxygen exchange current density per volume [A.m-3]\n",
      "\t- X-averaged positive electrode oxygen exchange current density per volume [A.m-3]\n",
      "\t- Positive electrode oxygen reaction overpotential\n",
      "\t- X-averaged positive electrode oxygen reaction overpotential\n",
      "\t- Positive electrode oxygen reaction overpotential [V]\n",
      "\t- X-averaged positive electrode oxygen reaction overpotential [V]\n",
      "\t- Positive electrode oxygen open circuit potential\n",
      "\t- Positive electrode oxygen open circuit potential [V]\n",
      "\t- X-averaged positive electrode oxygen open circuit potential\n",
      "\t- X-averaged positive electrode oxygen open circuit potential [V]\n",
      "\t- Oxygen interfacial current density\n",
      "\t- Oxygen interfacial current density [A.m-2]\n",
      "\t- Oxygen interfacial current density per volume [A.m-3]\n",
      "\t- Oxygen exchange current density\n",
      "\t- Oxygen exchange current density [A.m-2]\n",
      "\t- Oxygen exchange current density per volume [A.m-3]\n",
      "\t- Negative electrode potential\n",
      "\t- Negative electrode potential [V]\n",
      "\t- X-averaged negative electrode potential\n",
      "\t- X-averaged negative electrode potential [V]\n",
      "\t- Negative electrode ohmic losses\n",
      "\t- Negative electrode ohmic losses [V]\n",
      "\t- X-averaged negative electrode ohmic losses\n",
      "\t- X-averaged negative electrode ohmic losses [V]\n",
      "\t- Gradient of negative electrode potential\n",
      "\t- Negative electrode current density\n",
      "\t- Negative electrode current density [A.m-2]\n",
      "\t- Negative electrolyte potential\n",
      "\t- Negative electrolyte potential [V]\n",
      "\t- Separator electrolyte potential\n",
      "\t- Separator electrolyte potential [V]\n",
      "\t- Positive electrolyte potential\n",
      "\t- Positive electrolyte potential [V]\n",
      "\t- Electrolyte potential\n",
      "\t- Electrolyte potential [V]\n",
      "\t- X-averaged electrolyte potential\n",
      "\t- X-averaged electrolyte potential [V]\n",
      "\t- X-averaged negative electrolyte potential\n",
      "\t- X-averaged negative electrolyte potential [V]\n",
      "\t- X-averaged separator electrolyte potential\n",
      "\t- X-averaged separator electrolyte potential [V]\n",
      "\t- X-averaged positive electrolyte potential\n",
      "\t- X-averaged positive electrolyte potential [V]\n",
      "\t- X-averaged electrolyte overpotential\n",
      "\t- X-averaged electrolyte overpotential [V]\n",
      "\t- Gradient of negative electrolyte potential\n",
      "\t- Gradient of separator electrolyte potential\n",
      "\t- Gradient of positive electrolyte potential\n",
      "\t- Gradient of electrolyte potential\n",
      "\t- Electrolyte current density\n",
      "\t- Electrolyte current density [A.m-2]\n",
      "\t- Negative electrolyte current density\n",
      "\t- Negative electrolyte current density [A.m-2]\n",
      "\t- Positive electrolyte current density\n",
      "\t- Positive electrolyte current density [A.m-2]\n",
      "\t- X-averaged concentration overpotential\n",
      "\t- X-averaged electrolyte ohmic losses\n",
      "\t- X-averaged concentration overpotential [V]\n",
      "\t- X-averaged electrolyte ohmic losses [V]\n",
      "\t- Positive electrode potential\n",
      "\t- Positive electrode potential [V]\n",
      "\t- X-averaged positive electrode potential\n",
      "\t- X-averaged positive electrode potential [V]\n",
      "\t- Positive electrode ohmic losses\n",
      "\t- Positive electrode ohmic losses [V]\n",
      "\t- X-averaged positive electrode ohmic losses\n",
      "\t- X-averaged positive electrode ohmic losses [V]\n",
      "\t- Gradient of positive electrode potential\n",
      "\t- Positive electrode current density\n",
      "\t- Positive electrode current density [A.m-2]\n",
      "\t- Electrode current density\n",
      "\t- Positive current collector potential\n",
      "\t- Positive current collector potential [V]\n",
      "\t- Local voltage\n",
      "\t- Local voltage [V]\n",
      "\t- Terminal voltage\n",
      "\t- Terminal voltage [V]\n",
      "\t- X-averaged open circuit voltage\n",
      "\t- Measured open circuit voltage\n",
      "\t- X-averaged open circuit voltage [V]\n",
      "\t- Measured open circuit voltage [V]\n",
      "\t- X-averaged reaction overpotential\n",
      "\t- X-averaged reaction overpotential [V]\n",
      "\t- X-averaged sei film overpotential\n",
      "\t- X-averaged sei film overpotential [V]\n",
      "\t- X-averaged solid phase ohmic losses\n",
      "\t- X-averaged solid phase ohmic losses [V]\n",
      "\t- X-averaged battery open circuit voltage [V]\n",
      "\t- Measured battery open circuit voltage [V]\n",
      "\t- X-averaged battery reaction overpotential [V]\n",
      "\t- X-averaged battery solid phase ohmic losses [V]\n",
      "\t- X-averaged battery electrolyte ohmic losses [V]\n",
      "\t- X-averaged battery concentration overpotential [V]\n",
      "\t- Battery voltage [V]\n",
      "\t- Change in measured open circuit voltage\n",
      "\t- Change in measured open circuit voltage [V]\n",
      "\t- Local ECM resistance\n",
      "\t- Local ECM resistance [Ohm]\n",
      "\t- Terminal power [W]\n"
     ]
    }
   ],
   "source": [
    "print('SPM model variables:')\n",
    "for v in model.variables.keys():\n",
    "    print('\\t-',v)"
   ]
  },
  {
   "cell_type": "markdown",
   "metadata": {},
   "source": [
    "To help visualise the results, pybamm provides the `pybamm.ProcessedVariable` class, which takes the output of a solver and a variable, and allows the user to evaluate the value of that variable at any given time or $x$ value. These processed variables are automatically created by the solution dictionary."
   ]
  },
  {
   "cell_type": "code",
   "execution_count": 15,
   "metadata": {},
   "outputs": [],
   "source": [
    "voltage = solution['Terminal voltage [V]']\n",
    "c_s_n_surf = solution['Negative particle surface concentration']\n",
    "c_s_p_surf = solution['Positive particle surface concentration']"
   ]
  },
  {
   "cell_type": "markdown",
   "metadata": {},
   "source": [
    "One we have these variables in hand, we can begin generating plots using a library such as Matplotlib. Below we plot the terminal voltage and surface particle concentrations versus time"
   ]
  },
  {
   "cell_type": "code",
   "execution_count": 16,
   "metadata": {},
   "outputs": [
    {
     "data": {
      "image/png": "iVBORw0KGgoAAAANSUhEUgAAA6AAAAEYCAYAAABCw5uAAAAAOXRFWHRTb2Z0d2FyZQBNYXRwbG90bGliIHZlcnNpb24zLjMuMywgaHR0cHM6Ly9tYXRwbG90bGliLm9yZy/Il7ecAAAACXBIWXMAAAsTAAALEwEAmpwYAAB4p0lEQVR4nO3dd3yV9fXA8c/JHiQhhDBD2HtDWMGJC/21KuAARQUVZGitq2pt1WpbW62ttgKCylREUEC0jjpwscMeguy99wpknN8f90GvMQvIvc/Nvef9ej2v3Gefe0m+POd+l6gqxhhjjDHGGGOMr4W5HYAxxhhjjDHGmNBgCagxxhhjjDHGGL+wBNQYY4wxxhhjjF9YAmqMMcYYY4wxxi8sATXGGGOMMcYY4xeWgBpjjDHGGGOM8YsIX11YRGKAb4Bo5z7vqupTBY5JB8YBFYFw4DFV/ai461auXFnr1Knji5CNMeXAwoUL96lqqttxlDUr24wJXVauGWOCUVFlm88SUOAU0E1Vj4lIJPCdiHysqnO9jvkDMFlVR4hIM+AjoE5xF61Tpw5ZWVk+C9oYE9hEZLPbMfiClW3GhC4r14wxwaioss1nCaiqKnDMWY10Fi14GJDovE4CdvgqHmOMMcYYY4wx7vJpH1ARCReRJcAe4DNVnVfgkKeBviKyDU/t532+jMcYY4wxxhhjjHt8moCqap6qtgHSgI4i0qLAIX2AsaqaBlwDTBCRX8QkIgNFJEtEsvbu3evLkI0xxhhjjDHG+IhfRsFV1UPATKB7gV13AZOdY+YAMUDlQs4fpaoZqpqRmhp0ffSNMcYYY4wxJiT4LAEVkVQRqei8jgWuAFYXOGwLcJlzTFM8CahVcRpjjDHGGGNMEPJlDWh1YKaILAMW4OkD+qGIPCMi1zrHPAQMEJGlwNtAP2fwImOMCUgi0l1E1ojIOhF5rJD96SIyU0QWi8gyEbnGjTiNMcYYYwKRL0fBXQa0LWT7k16vVwFdfRWDMcaUJREJB4bhadGxDVggIjOcsuyMs55eyhhjjDEmVPilD6hb9h49xeGTOW6HYYwJHh2Bdaq6QVVPA5OA6woc49PppfLzla0HTpTlJY0xxhhjirX36CkOHj9dJtcK2gR079FTdP37l0yYs8ntUIwxwaMmsNVrfZuzzdvT+HB6qRf+t4bL/vk1p3Pzy/KyxhhjjDGFWr/3GD1HzOI3kxaXyfWCNgFNTYimU91KTJi7mZw8e1AzxvhNqaaXgnObYqpVzSRO5+azcsfhsovYGBMSStGHvbaIfOH0X/9KRNK89uWJyBJnmeHfyI0xblm4+QC9RszmxKk8Hr6ycZlcM2gTUID+Xeuw+8gp3pq72e1QjDHBYTtQy2s9zdnmrVTTSzn7z3qKqXa1kwFYuPngWQVujAltXn3YrwaaAX2cfure/gGMV9VWwDPAc177TqpqG2e5FmNM0PtkxS5ueW0eyXFRTB2SSetaFcvkukGdgF7SqAoXN0rl2f9+zwdLy7QbljEmNC0AGopIXRGJAnoDBWsCfDq9VNXEGGpWjGXxlkNldUljTGgoTR/2ZsCXzuuZhew3xoSIcbM3MfithTSrkci7g7pQOyW+zK4d1AloWJgw7NZ2tEuvyH1vL+b1bzdgs7wYY86VquYC9wKfAt/jGe12pb+nl2qbXpEFmw6Ql2/lmTGm1ErTh30p0NN53QNIEJEUZz3G6TIwV0SuL+om59K1wBgTOPLzlec++p6nZqzk8qZVmXh3Z1IqRJfpPYI6AQWoEB3BhLs6cXWLavz5v9/z4OSlHDuV63ZYxphySlU/UtVGqlpfVf/ibHtSVWc4r1epaldVbe00VftfWcdwTcvq7Dl6ik9X7irrSxtjQtvDwMUishi4GE8XgzxnX21VzQBuAV4SkfqFXeBcuhYYYwLDqdw87n9nCSO/2cBtnWvzat/2xEaFl/l9gj4BBYiJDOeVW9rx28sb8v6S7Vz7n+9YteOI22EZY8w5uap5NeqkxDFs5jqrBTXGlFaJfdhVdYeq9lTVtsATzrZDzs/tzs8NwFcUMte7Mab8OnwyhztGz+eDpTt4tHsTnrmuOeFh4pN7hUQCChAeJvz28ka8dXdnjp3K5fphsxg2cx25NkKuMaacCQ8THriiESt3HGHiPBtkzRhTKiX2YReRyl6jdj8OjHa2J4tI9JljgK7AKr9FbozxqR2HTnLjq7NZuPkgL93chsGX1EfEN8knhFACekaX+il8fP+FXN6sCi98uobrh8/i+51WG2pMKBKRTBG5RURuP7O4HVNpXdu6Bhc0qMzzn6xhz5Fst8MxxgS4UvZhvwRYIyI/AFWBvzjbmwJZTt/2mcDfVNUSUGOCwPc7j9Bj+Cx2HspmXP+OXN+2YNfwsiflbVCejIwMzcrKKpNrfbR8J3+cvoIj2TkMvbQBQy5pQFREyOXkxpQrIrLQ6Yd0vteZANQHlvBTHydV1d+c77XPxbmUbRv3Heeql76hW+MqjOjbzqffVhpjfKesyrVAU5bPbMaYsjdr3T4GTVhIfHQEY/p3oGn1xDK9flFlW0SZ3qWcuaZldTrXS+HpGSt56fO1fLx8F89e34KOdSu5HZoxxvcygGZlPUKtP9WtHM9DVzTiuY9XM2HuZm7vUsftkIwxxhhTDkxbvI3fvbuMepUrMPbODlRPivXbvUO+uq9SfBT/7tOW12/P4NipXG4aOYeHJi9l37FTbodmjPGtFUA1t4M4XwMurEe3JlX484ffs2zbIbfDMcYYY0wAU1WGzVzHA+8sJaN2JSYP6uLX5BMsAf3R5c2q8tmDFzHkkvrMWLqdbv/4iglzN9sIk8YEr8rAKhH5VERmnFncDupshYUJL97YmtSEaAaOX8jOwyfdDskY42Mi0lNE1orIYRE5IiJHRcQGtDDGFCsvX/nj+yt44dM1XNu6BmPv7EBSbKTf47AE1EtcVAS/696Ej++/kOY1kvjj9BX0GD6LhZsPuh2aMabsPQ1cD/wVeNFrKXeS46N4/Q5PK447x2bZXMfGBL/ngWtVNUlVE1U1QVXLtvOWMSaonDydxz0TFvLm3C0Murg+L93chuiIsp/jszQsAS1EgyoJTBzQiZd7t2Hn4Wx6jZjNfW8vZtvBE26HZowpI6r6NbAaSHCW751t5VLT6okMu7UdP+w+yn0TF9kUU8YEt92q+r3bQRhjyof9x07R57W5fLF6N89c15zHrm5CmI/m+CwNS0CLICJc16YmXz18Cfd1a8D/Vu6i24tf8/wnq612wZggICI3AfOBG4GbgHkicoO7UZ2fixul8sx1zZm5Zi+PT11OvnUhMCZYZYnIOyLSx2mO21NEerodlDEm8Gzef5xeI2bz/c4jvNq3fUAMWBjSo+CWRnx0BA9d2ZjeHdN54ZPVDP9qPZOztvHwlY24MaMW4S5+e2CMOS9PAB1UdQ+AiKQCnwPvuhrVebq1U212HznFv79YS2xUOH+6trlNz2JM8EkETgBXem1TYKo74RhjAtGSrYe4a+wC8lWZOKAz7Wsnux0SYAloqdWsGMtLvdtyR2Yd/vzf73ls6nLGzt7Ew1c25rKmVewBz5jyJ+xM8unYT5C0Cnng8oZk5+Qx6psNxEaG89jVTayMMiaIqGp/t2MwxgS2z1ft5t63F5GaEM24/h2pl1rB7ZB+FBQPW/7UNj2Zdwd14ZVb2pKdk8fd47PoMXw2s9ftczs0Y8zZ+cQZAbefiPQD/gt85HJMZUJEePzqJtzWuTYjv9nAy1+sdTskY0wZEpE0EZkmInuc5T0RSXM7LmNMYHhr3mYGTsiiUdUEpg7uGlDJJ1gN6DkREX7VqgZXNa/Gewu38fIXa7nl9Xl0bZDCw1c2pm16YFRvG2OKpqqPiEgvoKuzaZSqTnMzprIkIvzp2uaczMnjpc89Cej9lzW0mlBjgsMYYCKePuwAfZ1tV7gWkTHGdarKi//7gVdmruPSxqkMu7UdcVGBl+4FXkTlSGR4GL07pnN925pMnLeFYTPX0WP4bC5tnMq93RoGTDtrY0zhVPU94D234/CVsDDh771aAfDS52vJzsnn0e6NLQk1pvxLVdUxXutjReS3bgVjjHHf6dx8Hpu6jKmLttOnYy2eva4FEeGB2djVEtAyEBMZzp0X1OXmDrUYO3sTr3+7gV4jZtOlXgr3dWtAl/op9sBnTIAQke9U9QIROYpn0I4fdwEabHPphYcJz/dqRUxkGK9+vZ7snDye/FUzV4dfN8act/0i0hd421nvg6cfuzEmBB3NzmHwm4v4bt0+HrqiEfd2axDQuYcloGUoPjqCoZc2oH/XOkyct4VR32zgltfn0Ta9Ivde2oBLG1exhz5jXKaqFzg/E9yOxV/CwoRnr2tBTEQ4r3+3keycPP7So6WN4m1M+XUn8B/gX3i+SJsN2MBExoSg3UeyuWP0fNbtOcYLN7TixoxabodUIktAfSAuKoK7L6xH3861eXfhNkZ8tZ67xmVRPzWeOy+oS8+2acRGhbsdpjEhTUQmqOptJW0LFiLCE//XlNiocP7z5Tqyc/J44cbWRAZo8xxjTNFUdTNwrdtxGGPc9cPuo/QbPZ/DJ3N4o18HLm6U6nZIpWIJqA/FRIbTt3Ntbu5Qiw+X7eCN7zbyxLQV/OPTNdzaqTa3d6lNlcQYt8M0JlQ1914RkQigvUux+IWI8NCVjYmJDOeFT9dw6GQOwwN0gAJjzC+JyO9U9XkR+Q8/70IAgKr+xoWwjDEumLthPwPHZxEdGc4793ShRc0kt0MqNXvq8IPI8DB6tE3j+jY1mb/xAG98t5FhX61j5Dfr+VWrGtzaKZ32tZMDuq22McFCRB4Hfg/EisiRM5uB08Ao1wLzo6GXNqBSfBRPTFvOra/PY/QdHUiOj3I7LGNMyb53fma5GoUxxlUfLN3BQ5OXkp4Sx9j+HUhLjnM7pLPiswRURGKAb4Bo5z7vqupTBY75F3CpsxoHVFHVir6KyW0iQqd6KXSql8KmfccZO3sT7y3cxrTF22lUtQK3dqrN9W1rkhQb6XaoxgQtVX0OeE5EnlPVx92Oxy19OqaTHBfFbyYt5saRcxh/Z0dqVIx1OyxjTDFU9QPn5QlVneK9T0RuLOQUY0wQUVXe+G4jf/7v93SsU4lRt7enYlz5+wJZVH/RgqNsLuypzotX1WMiEgl8B9yvqnOLOP4+oK2q3lncdTMyMjQrK3i++DtxOpcPlu7grXlbWLbtMDGRYfy6VQ1u6lCLDKsVNeYXRGShqmaU0bWSgYbAj23hVfWbsrj22XKrbJu7YT8DxmVRISaCCXd1pEGVkBmbyZiAcbblmogsUtV2JW1zW7A9sxnjprx85c//XcWYWZu4pmU1/nlTG2IiA3tMmaLKNp/VgKonsz3mrEY6S3HZbh/gqWL2B6W4qAhu7pDOzR3SWb7tMBPnb+b9JTuYsnAb6ZXiuL5tTXq2rUmdyvFuh2pMUBGRu4H7gTRgCdAZmAN0czEsv+tcL4VJ93TmjtELuOHVOYzu14F26TaHsTGBSESuBq4BaorIv712JQK57kRljPG17Jw8HnhnCR+v2MVdF9TliWualuuZNXw6/KGIhIvIEmAP8JmqziviuNpAXeDLIvYPFJEsEcnau3evz+J1W8u0JJ7r2YoFT1zOize2Jr1SHP/5ci2X/OMreo2YzZtzN3PoxGm3wzQmWNwPdAA2q+qlQFvgkKsRuaR5jSSmDs4kKTaSW1+bx8zVe9wOyRhTuB14+n9mAwu9lhnAVS7GZYzxkYPHT9P39Xl8snIXf/i/pvwxCOby9mkCqqp5qtoGTw1DRxFpUcShvfH0Ec0r4jqjVDVDVTNSU8vH8MLnIz46gl7t03jz7k7Mfqwbj3ZvwpGTOfxh+go6/OVz+o2Zz+QFWzl43JJRY85DtqpmA4hItKquBhq7HJNr0lPieHdQJvWrxHP3+Czenr/F7ZCMMQWo6lJVHQc0UNVxXstUVT1YmmuISHcRWSMi60TksUL21xaRL0RkmYh8JSJpXvvuEJG1znJHGb41Y0whth44Qa9XZ7Ns+2Fe6dOOuy+s53ZIZcIvo+Cq6iERmQl0B1YUckhvYKg/YilvqifFMviS+gy6uB4rdxzhg6U7+GjFTn733jLCpwmZ9VO4ukV1rmxelcoVot0O15jyZJuIVASmA5+JyEFgc0kniUh34GUgHHhdVf9WYH+5HVwtNSGadwZ2YejERTw+dTnbD57koSsbWV90YwJPHRF5DmjGz/uwF/t0KiLhwDDgCmAbsEBEZqjqKq/D/gGMV9VxItINeA64TUQq4ekqlYGnS9VC59xSJb7GmLOzfNth+o9dQE5ePm/e1YmOdSu5HVKZ8eUouKlAjpN8xuIp7P5eyHFNgGQ8fa9MEUSEFjWTaFEziceubsLKHUf4aPlOPlq+k99PW84fpi+nXXoy3ZpWoVuTKjSummAPjcYUQ1V7OC+fdr4gSwI+Ke6c0jy8qeoDXsffh6dpb7kRHx3B67dn8IfpK3hl5jq2HzrJ33u1IirCpw1mjDFnZwyeZPDMF179KV2rto7AOlXdACAik4DrAO8EtBnwoPN6Jp4v6cDTxPczVT3gnPsZnoqFt8/njRhjfumrNXsY8tYikuOimDSwU9ANEOjLGtDqwDjngS0MmKyqH4rIM0CWqs5wjusNTFJfDccbhLyT0UeuaszqXUf5ePlOvli9h+c/WcPzn6yhRlIMlzbxJKOZ9SsTGxXYo2QZ409OubRSVZsAqOrXpTy1NA9v3srl4GoR4WE817Mlacmx/ON/P7D7SDav3taexBibIsqYABGrql+IiKjqZjxfpC0EnizhvJrAVq/1bUCnAscsBXriaenRA0gQkZQizq15Hu/BGFOIyQu28vi05TSumsCY/h2omhhT8knljC9HwV1GId/8q+qTBdaf9lUMoUBEaFo9kabVE3nwysbsPpLNzNV7+HL1HqYt3s5b87YQHRFG53opXNCgMpkNUmhaLbHcd1425nyoap7TBypdVc+ms2NpHt6AkgdXc44ZCAwESE9PP4swfE9EuLdbQ2pUjOV37y7jxhFzGNO/g80VakxgOCUiYcBaEbkX2A5UKKNrPwy8IiL98Mznvh0odIyOwgRyuWZMIFNVXv5iLS99vpYLG1ZmRN/2VIj2S29JvwvOdxXCqibG0LtjOr07pnMqN4/5Gw/w5eo9fP3DXv7y0fcAVIqPokv9FLrWr8wFDSqTnhLnctTGuCIZWCki84HjZzaq6rVldP1iB1dz7jUKGAWe+fLK6L5lqme7NKomxjBowkJ6Dp/N6H4daFYj0e2wjAl19+PpY/4b4Fk8zXBLMyjQdqCW13qas+1HqroDTw0oIlIB6OV0p9oOXFLg3K8K3qA8lGvGBJqcvHz+MG0F72Rt5Yb2aTzXsyWR4cHb9cUS0CAWHRHOhQ1TubChZ+TgnYdPMnvdfmat28es9fv477KdAKQlx9K1vqd2tEv9FKokBF9VvzGF+OM5nFPiw5uXoBlcrWuDykwZ3IV+oxdw08g5jOjb7sdyxRjjX04XgptV9WE88633P4vTFwANRaQunrKrN3BLgetXBg6oaj7wODDa2fUp8FcROTNR8JXOfmPMeTh+KpehExfx1Zq9/KZbAx64IvgH/7MENIRUT4qlV/s0erVPQ1VZv/c4s9fv47u1+/hoxU7eyfK0LGxYpQKZ9VPoUr8yXeqlkBRn/b5MULpGVR/13iAifweK6w9a4sObc52gG1ytSbVEpg3NpP+YBfQfs4DnerbkxoxaJZ9ojClTTheCC87x3Fynye6neEbyHq2qKwuMz3EJ8JyIKJ4muEOdcw+IyLN4ykGAZ84MSGSMOTd7jmZz59gFfL/zKM/1bEmfjqHRbF3K29g/GRkZmpWV5XYYQScvX1m54zCz1+9n9vr9LNh4gJM5eYhAixpJTkKaQoc6lYgP0vbopnwQkYWqmlEG11mkqu0KbFumqq1KOO8a4CV+enj7S8HB1UTkaSBGVX8xx15RykvZdiQ7h8FvLmTWuv08cHkjfnNZg6D/ptYYXzvbck1ERuDpkz6Fn3chmOqD8M5ZeSnXjHHD+r3HuGP0fPYfO82wW9vSrUlVt0Mqc0WVbZZJGADCw4RWaRVplVaRQRfX53RuPku2HmL2+n3MXr+f0bM2MvKbDUSECW3TK9KlfmUy66fQLj3Zpmcw5YqIDAaGAPVEZJnXrgRgdknnq+pHwEcFtoXM4GqJMZGM6deRx6Yu41+f/8CWAyd4rmdLKweM8a8YYD/QzWubAgGVgBpjCpe16QB3j88iXIRJAzvTulZFt0PyK0tATaGiIsLoWLcSHetW4reXw8nTeWRtPvBjDekrX67l31+sJSEmgsuaVOGq5tW4uHEqcVH2K2UC3kTgYzyTq3vXUB615mSlExURxos3tia9Uhwvfb6W7YdOMLJvhjXXN8Z/XlfVWd4bRKSrW8EYY0rvkxU7uX/SEmpUjGVs/w7UTol3OyS/s2zBlEps1M8HNDqSncOc9fv5fNVuPv9+N9OX7CA6IoyLGqXSq10a3ZpUsRoRE5BU9TBwGOjjDOZRFU9ZWEFEKpzltCwhS0T47eWNqJ0Sx+/eXUbPEbMY278jtSrZqNrG+MF/gHal2GaMCSBjZ23kTx+uok2tirxxRwcqxUe5HZIrLAE15yQxJpKrmlfjqubVyM3LZ8Gmg3y6chcfr9jJZ6t2kxIfRc92Nbm5Qy0aVElwO1xjfsEZiONpYDeQ72xWoNg+oObnerRNo3pSLPdMWMj1w2bx+h0ZtE1PLvlEY8xZE5EuQCaQKiIPeu1KxNMv3RgTgPLzlb99sppR32zgymZVebl3W2KjQvdP1qqozHmLCA+jS/0Unr62ObMe7caYfh3oUKcSY2Zt4vJ/fsNdYxcwf+MBytuAVybo/RZorKrNVbWls1jyeQ4610th6pBM4qMj6D1qLh8v3+l2SMYEqyigAp4KhASv5Qhwg4txGWOKcCo3j/vfWcKobzZwe5fajOjbPqSTT7AaUFPGIsLDuLRJFS5tUoV9x04xcd4Wxs7exE0j59CmVkXuvbQBlzWtYqNmmkCwFU9TXFMG6qdWYNqQTO4en8WQiYt4/OomDLiwnv2tG1OGVPVr4GsRGauqm92OxxhTvMMncxg4Pot5Gw/w2NVNuOci+38RLAE1PlS5QjS/uawhAy6sx7uLtvHaNxu4e3wW7Wsn82j3JnSsW8ntEE1o2wB8JSL/BU6d2aiq/3QvpPItpUI0bw/ozEOTl/LXj1azaf8Jnrm2ORHh1tjGmDIWLSKjgDp4PcuparcizzDG+NX2QyfpP2Y+G/cd5+XebbiuTU23QwoYloAan4uNCue2zrXp3aEW7y7cxkuf/8BNI+dwaeNUHrmqCc1qJLodoglNW5wlyllMGYiJDOc/fdpSq1Icr369nu0HTzLs1nZUsPmDjSlLU4BXgdeBPJdjMcYUsGrHEfqPnc+JU3mMu7MjmfUrux1SQLEnAuM3keFh9OmYzvVtajJuziaGz1zHNf/+luva1OChKxqTnmKjZxr/UdU/AYhInKqecDueYBIWJjx2dRNqp8Txh+kruGHEbMb070D1pFi3QzMmWOSq6gi3gzDG/NKsdfu4Z8JCKkRHMGVwF5pUs4qWgqxdlPG72KhwBl1cn29/143Bl9Tn05W7uOyfX/H0jJXsO3aq5AsYUwZEpIuIrAJWO+utRWS4y2EFlT4d0xnTrwPbDp7k+mGzWLHdutwaU0Y+EJEhIlJdRCqdWdwOyphQN3XRNu4YPZ+aFWOZNjTTks8iWAJqXJMUF8mj3Zvw9SOXckP7WkyYu5mLn5/JS5//wLFTuW6HZ4LfS8BVwH4AVV0KXORmQMHookapvDu4C+Ei3DRyDl+u3u12SMYEgzuAR4DZwEJnyXI1ImNCmKoybOY6Hpy8lA51KjFlcBdr9VMMS0CN66omxvBcz5b874GLuKhRKi99vpaLn5/JG99t5LglosaHVHVrgU3Wl8oHmlRLZNrQrtRLjefucVmMn7PJ7ZCMKddUtW4hSz234zImFOXm5fOH6St44dM1XNemBmPv7EBiTKTbYQU0S0BNwKifWoERfdszbUgmDatW4NkPV5H5ty/5+yer2X0k2+3wTPDZKiKZgIpIpIg8DHzvdlDBqmpiDO8M7EK3JlV48v2VPPvhKvLybW5gY86FiMSJyB+ckXARkYYi8iu34zIm1Jw4ncugNxfy1rwtDL6kPv+6qQ3REaE9x2dpWAJqAk7b9GQmDezCe4Mzyayfwsiv13PB37/kvrcXM3P1HnLz8t0O0QSHQcBQoCawHWjjrBsfiY+OYORtGfTLrMMb321kyFsLOXnaKp2NOQdjgNNAprO+Hfize+EYE3r2HztFn9fm8eXqPTx7XXMe7d6EsDCb47M0bBRcE7Da106mfe32bN5/nDGzNjF9yXY+WLqDyhWi+HXrGnRvXo12tZOJtDkGzTlQ1X3ArW7HEWrCw4Snr21O7ZQ4nvlwFb1HzeG1OzKokhDjdmjGlCf1VfVmEekDoKonxGa3N8ZvNu07Tr8x89l5OJtX+7bnyubV3A6pXLEE1AS82inxPH1tc35/TVNmrtnD9MXbeWvuFsbM2kRCTAQXNUzl4sapdKxTidopcdj/waY0RGQccL+qHnLWk4EXVfVOVwMLEf271iUtOY7fvL2YHsM807Q0qprgdljGlBenRSQWUAARqQ/YMPLG+MHiLQe5a1wWqsrEAZ1pXzvZ7ZDKHUtATbkRFRHGVc2rcVXzahzNzmHWun3MXL2XmWv28N/lOwGoXCGa9rUr0qFOJdqmV6RJtUTio+3X3BSq1ZnkE0BVD4pIWxfjCTlXNKvK5Hu6cOe4BfQaMZtX+7anawObrNuYUngK+ASoJSJvAV2Bfq5GZEwI+GzVbu57exFVEmIY278D9VIruB1SuWRP5qZcSoiJpHuL6nRvUR1V5Yfdx8jafICFmw6yYPMBPl3pmepBBOqkxNOseiLNaiTStHoCDaskULNirLXTN2EikqyqBwGcOfSsTPSzlmlJTBuSyZ1jF3DH6Pn8tUdLbupQy+2wjAloqvqZiCwCOgOCpzXHPpfDMiaovTl3M0++v4IWNZN4444OpCZEux1SuVXkw5aIzCjF+QdUtV/ZhWPM2RMRGldLoHG1BG7tVBuA3UeyWb7tMKt2HmHVjiMs3374x1pSgNjIcOqlxtOgSgXqp1agQRXPUjslzkYvCx0vAnNEZAqeB7gbgL+4G1JoSkuO493BmQx9axG/e28ZWw6c4KErG1lzemOKICI9gC9V9b/OekURuV5Vp7sbmTHBR1X5x//WMGzmero1qcIrt7QlLsq+rz4fxX16TYG7i9kvwLCyDceYslE1MYaqzWK4vFnVH7cdyc5h9c6jrN1zlPV7jrNu7zGyNh3k/SU7fjwmPExIrxRHvcrx1E6Jp07lOGqnxFO7Uhw1k2NtwKMgoqrjRWQhcKmzqaeqrnIzplCWGBPJ6H4d+OP0Fbwycx1bDpzg+RtaERNpXwgZU4inVHXamRVVPSQiTwHT3QvJmOBzOjefx95bxtTF2+nTsRbPXteCCHsWPG/FJaBPqOrXxZ0sIn8q43iM8ZnEmEg61q1Ex7qVfrb9xOlcNuw9zvq9x1i3x7Ns3Hec2ev3czLnpykiwsOEtOTYHxPS2ilx1HGS1LTkOHtQLp9WAwdxykIRSVfVLe6GFLoiw8N4rmdL0lPieP6TNew4dJJRt2dQKT7K7dCMCTSFPQFblYwxZehodg6D31zEd+v28fCVjRh6aQNrmVNGiiusVERiVDW7yANUJ/sgJmP8Ki4qghY1k2hRM+ln21WVvUdPsWn/CTbvP87m/SfY5PxcvOUgR7Nzf3Z85QrR1EyOJa1iLDWTY6mRFEPN5DhqOutJsZH+fFumBCJyH56BPHYDeXhadSjQys24Qp2IMOSSBqRXiuPByUvpMXwWY/rZQA/GFJAlIv/kp5ZoQ4GFpTlRRLoDLwPhwOuq+rcC+9OBcUBF55jHVPUjEakDfA+scQ6dq6qDzvN9GBOQdh3Opt+Y+azbc4x/3NiaG9qnuR1SUCkuAb0FGCYinwJvA5+qaqlnDBeRGOAbINq5z7uq+lQhx90EPI3nwW+pqt5S+vCN8R0RoUpiDFUSY35Ra6qqHDqR82NCuuXACbYfPMn2Qyf5fucRPv9+N6dy8392TkJ0hCcxrRhLjYoxVE/y+pkUS7WkGKIirFmHH90PNFbV/W4HYn7pV61qUD0plgHjs+g5YjYj+7anU70Ut8MyJlDcB/wReMdZ/wxPElosEQnHk7ReAWwDFojIjALdD/4ATFbVESLSDPgIqOPsW6+qbcrkHRgToH7YfZR+o+dz+GQOo/t14KJGqW6HFHSKTEBVtYeIJAI98BR0b4jI+8DbJTXNdZwCuqnqMRGJBL4TkY9Vde6ZA0SkIfA40NWZAqHKeb0bY/xEREiOjyI5Poq26b+c/0lV2XfsNNsPnWTHoZM/JqfbDnrWF285yMETOb84r3KFaGo6SWn1ijHUcH5WT4qlZsVYUhOiCbfRe8vKVuCw20GYorWvncz0IV3pP3Y+fd+Yx/M3tKJHW/sW2hhVPQ48dg6ndgTWqeoGABGZBFwHeCegCiQ6r5OAHRgTIuas38/ACVnERoYzeVAXmtdIKvkkc9aK7S+gqkfwNMMYJyIpeEaJ/LeIVFLVYsfJV1UFjjmrkc6iBQ4bAAw7Mw2Cqu45+7dgTOAREVIToklNiKZNrYqFHnPydB47Dp9k56HsH3/uPOxJVNftPca3a/dy/PTPGx1EhAlVE2OonhRD9YqeZr61KsXRpFoCjaolkBhjzXzPwgbgKxH5L14TuKvqP90LyRSUnhLH1MFdGfTmQh54Zymb95/g/ssaWj8cE9JEpBHwMJ6ayR+f5VS1Wwmn1sTz5dsZ24BOBY55Gvif000hHrjca19dEVkMHAH+oKrfFhLbQGAgQHp6einejTGBYcbSHTw8eSnpKXGM7d+BtOQ4t0MKWqXqsC4iyUBP4GagEvBuKc8Lx9MnoQGeRHNegUMaOcfNwtPP4GlV/aSQ61hhZoJObFQ49VM908AURlU5kp3LzsOeWtMdToJ6JmFdtu0Qn67I5nTeT019a1aMpUm1BFqlVaRD3WTa1KpoQ4UXbYuzRDlLqZTUf8o5xroWlKGkuEjG3dmR309bzkufr2Xz/hP8rVdLmzLJhLIpwKvA63j6sJelPsBYVX1RRLoAE0SkBbATSFfV/SLSHpguIs2dyoofqeooYBRARkZGwYoHYwKOqvL6txv5y0ff07FOJUbd3p6KcTb4nS8VNw9oBTzNb/sAbYEZwLPAV07tZomcPqNtRKQiME1EWqjqigL3bwhcAqQB34hIS1U9VOA6VpiZkCMiJMVGkhQbSZNqiYUek5+v7Dh8kjW7jrJ611Hn5xG+XLMHVU+NafOaSVzcKJXLm1ahRY0kwqwJLwCq+if4saxDVY8Vf0bp+k9Z1wLfiIoI44UbWlG7UhwvfvYD2w+dZNRt9pBgQlauqo44h/O2A94t2NKcbd7uAroDqOocZ0yPyk4rtVPO9oUish5PRULWOcRhTEDIy1ee/XAVY2dv4v9aVufFm1rbrAZ+UFzVyCbgE2A4ngGIftlhrZSc+alm4inQvBPQbcA859obReQHPAnpgnO9lzGhJCxMSEv2TANzWdOf5jw9fDKHRVsOkrXpAHM3HOCVL9fy7y/WUi0xhuva1uCGdmk0rJrgYuTuc77Rn4CnVQcisg+4XVVXFnNaafpPWdcCHxER7rusIekpcTwyZRk9h89mdL8O1Kkc73ZoxvjbByIyBJjGz7sQHCjhvAVAQxGpiyfx7I1n0ElvW4DLgLEi0hSIAfaKSCpwQFXzRKQenue1DWXyboxxQXZOHr+dtIRPVu7irgvq8sQ1Te1Lej8pLgGtpaonz/XCTkGV4ySfsXhqDP5e4LDpeGpYx4hIZTzfpFlhZsx5SoqN5NLGVbi0safy7cDx08xcvYePV+zk9W83MvLrDbSpVZGBF9XjqubVQnVgo1HAg6o6E0BELgFeAzKLOac0/adK1bXAnLvr2tSkRsVYBo7PosfwWbx2ewYZdSqVfKIxweMO5+cjXtsUqFfcSaqaKyL3Ap/iKZ9Gq+pKEXkGyFLVGcBDwGsi8oBzzX6qqiJyEfCMiOQA+cCgUiS8xgSkg8dPM2B8Fgu3HOQP/9eUuy8s9k/HlLHiEtCXcfpdFkVERqlqUcdUxzN4UTieCZMnq+qHBQq5T4ErRWQVnj4Mj9iUCMaUvUrxUfRqn0av9mnsO3aK95fsYMKcTQx5axF1UuIYemkDerVLC7Vv/uLPJJ8AqvqViJRFVVqpuhaA9W8/Hx3qVGLqkK7cOXYBt7w2jxdubMV1bWq6HZYxfqGqdc/j3I/wTK3ive1Jr9ergK6FnPce8N653teYQLH1wAnuGDOfbQdP8kqfdvxfq+puhxRyiktArxeR7GL2C3BpUTtVdRmevqMFt3sXcgo86CzGGD+oXCGauy6oS7/MOvxv5S5GfL2eR95dxoS5m3nq181pX/uX08oEqQ0i8kc8zXAB+lJyC4zS9J8qddcC699+fupWjmfq4EzumbCQ+yctYeuBEwy9tIGNkGuCnjO93WDgImfTV8DI8+kuZUwoWL7tMP3HLiAnL5837+r0i3nejX8UN+v9I3hGsC1qyQKe8HWAxhjfCA8Trm5ZnfeHduWlm9uw+0g2vUbM5vGpyzlxOtft8PzhTiAVmIrnW/3Kzrbi/Nh/SkSi8PSfmlHgmOl4aj+xrgW+lxwfxYS7O3J9mxr8438/8Mi7yzidm1/yicaUbyOA9njG6RjuvD6XQYmMCRkz1+zh5lFziI4I473BXSz5dFGRNaCqOs6fgRhj3CEiXN+2Jlc0q8rLX6zltW83MG/Dfobd2o6m1QsffTcYOIME/eYszylN/ynrWuBn0RHh/OvmNtROieflL9ay/eBJXu3bnqQ4mxfXBK0Oqtraa/1LEVnqWjTGBLh3Fmzh99NW0KRaAmP6daBKYozbIYW04mpAjTEhJD46gt9f05S37u7E8dO53DBiNl98v9vtsHxGRD5zpog6s54sIp+WdJ6qfqSqjVS1vqr+xdn2pJN8oh4PqmozVW2pqpN89ibMj0SEB65oxD9vak3W5gP0HDGLLftPuB2WMb6SJyL1z6w4o9KW9XygxpR7qsq/PvuBR99bTtcGlXnnni6WfAYAS0CNMT+TWb8yM+69gHqpFbh7fBaTF2wt+aTyqbL3wEBOjajN2VnO9WyXxoS7OrHv2Gl6DJ/Fws0H3Q7JGF94BJgpIl+JyNfAl3hGrzXGOHLy8nn0vWW8/MVabmifxht3ZFAhurjhb4y/lDoBFZE4XwZijAkcVRNjmHxPFy5smMqjU5cxJSsok9B8Eflx6FkRqY1nygFTznWul8LUIZlUiImgz2tz+XDZDrdDMqZMqeoXeAY3+w1wH9DYe1RvY0Ld8VO53D0ui8lZ2/jNZQ154YZWRIZbvVugKPFfQkQynb5Mq5311iIy3OeRGWNcFRsVzqjb2nNBg8r87r1lfL4q6JrjPgF8JyITRORN4BvgcZdjMmWkfmoFpg3pSquaSdw7cTHDv1qHZ+B1Y8o/ERkKxKrqMmfWgTgRGeJ2XMYEgj1Hs7l51By+W7ePv/VsyYNXNLLR0QNMab4K+BdwFbAfQFWX8tOw38aYIBYTGc5rt2fQsmYS909azJpdR90Oqcyo6idAO+AdYBLQXlVL7ANqyo9K8VG8eXcnft26Bs9/sobH3ltOTp6NkGuCwoBCuhAMcC8cYwLD+r3H6Dl8Nuv3HOf12zPo3dHm2A5EpaqLVtWC7e+so7sxISImMpxRt2UQHx3B3eMXcCQ7eKaZU9V9qvqhs+xzOx5T9mIiw3n55jbc160B72Rtpf+Y4PodNiErXLyqdEQkHIhyMR5jXJe16QC9RswmOyePd+7pzKVNbFiHQFWaBHSriGQCKiKRIvIw8L2P4zLGBJBqSTGM6NuO7QdP8pcP7c/flC9hYcJDVzbmhRtaMXfDfnoNn83WAzZCrinXPgHeEZHLROQy4G1nmzEh6ePlO7nl9Xkkx0UxdXBXWqVVdDskU4zSJKCDgKFATWA70MZZN8aEkPa1KzHwovq8k7WVmWv2uB2OMWftxoxajL+zI7uOZNNj+GyWbD3kdkjGnKtH8Yx8O9hZvgB+52pExrhkzKyNDJm4iBY1EnlvcCbpKTZuaqArMQF1mqjdqqpVVbWKqva1SdWNCU0PXNGQRlUr8Pupyzl5uvy3xBeRC0Skv/M6VUTquh2T8a3MBpWZNiSTmMgweo+awycrdrodkjFnTVXzVfVVVb3BWUaqavkvlI05C/n5yl/+u4o/fbCKK5pWZeKAzlSKt5bo5UFpRsH9dyHLsyJynT8CNMYEjuiIcP58fUt2Hs5m9KyNbodzXkTkKTy1CGdGvo0E3nQvIuMvDaokMH1oV5pWT2TwW4sY9c16GyHXGGPKkVO5efxm0mJe+3Yjt3epzYi+7YmJDHc7LFNKpWmCG4On2e1aZ2kFpAF3ichLPovMGBOQOtatxOVNqzLiq/XsP3bK7XDORw/gWuA4gKruABJcjcj4TeUK0bw9oDPXtKjOXz9azRPTV5BrI+QaY0zAO3wih9vfmM+Hy3by+NVN+NO1zQkPs2lWypPSJKCtgEtV9T+q+h/gcqAJnoe3K30ZnDEmMD12dWNOnM7lP1+uczuU83FaPdVeCiAi8S7HY/wsJjKc//Rpy+BL6jNx3hbuHJfFURsh15QjImKd3UxI2X7oJDe8OptFWw7ycu823HNxfZvjsxwqTQKaDFTwWo8HKjl9Dcp19Ycx5tw0qJJAr3ZpTFqwhYPHT7sdzrmaLCIjgYoiMgD4HHjN5ZiMn4WFCY92b8LferZk1rp93PjqHLYfOul2WMYUS0QyRWQVsNpZby0iw10OyxifWrXjCD2Hz2LX4WzG3dmR69rUdDskc45Kk4A+DywRkTEiMhZYDLzg1BZ87svgjDGB6+4L65Gdk8/bC7a4Hco5UdV/AO8C7wGNgSedVh4mBPXumM7Y/h3YfvAk1w+bxfJth90OyZji/Au4CtgPoKpLgYtcjcgYH/pu7T5uGjmHMBGmDO5CZv3KbodkzkNpRsF9A8gEpgPTgAtU9XVVPa6qj/g4PmNMgGpcLYELGlRm/OzN5JTDvnPOiLffquojqvow8J2I1HE5LOOiCxum8t6QTKLCw7hp5Bz+t3KX2yEZUyRV3Vpgk42Ca4LS1EXb6DdmPmnJsUwdkkmTaoluh2TOU2lqQAGygZ3AQaCBiNi3bMYY7rygDruOZPPxinL5oD4F8M6c85xtJoQ1qprAtKGZNKpagXveXMgb3220EXJNINoqIpmAikikiDwMfO92UMaUJVVl2Mx1PDh5KR3rVmLyoC5UT4p1OyxTBkozDcvdwDfAp8CfnJ9P+zYsY0x5cEmjKtRJiWPivM1uh3IuIlT1xw6szmubQMxQJSGGSQO7cGWzqjz74SqemrHSRsg1gWYQMBSoCWzHM1vBUDcDMqYs5ebl84fpK3jh0zVc36YGY/t3JDEm0u2wTBkpTQ3o/UAHYLOqXgq0BQ75MihjTPkQFiZc37Ym8zYeYNfhbLfDOVt7ReTaMyvO3Mb7XIzHBJDYqHBG3NqegRfVY/yczQwYn8WxU7luh2UMAKq6T1VvVdWqqlpFVfuq6v7SnCsi3UVkjYisE5HHCtmfLiIzRWSxiCwTkWu89j3unLdGRK4qy/dkzBknTucy6M2FvDVvC4Mvqc8/b2pDVERpG22a8qA0/5rZqpoNICLRqroaz4AdxhjDr1vXQBX+u3yn26GcrUHA70Vki4hsBR4F7nE5JhNAwsKE31/TlD9f34Jv1npGyN152EbINe4TkXEiUtFrPVlERpfivHBgGHA10AzoIyLNChz2B2CyqrYFegPDnXObOevNge7AcOd6xpSZfcdO0ee1eXy5eg/PXtecR7s3Iczm+Aw6pUlAtzmF3HTgMxF5HyiX7e2MMWWvfmoFmtdIZMbSHW6HclZUdb2qdsbzENZUVTNVtVxPbGp8o2/n2ozu14GtB05w/bBZrNhuI+Qa17VS1UNnVlT1IJ4WaiXpCKxT1Q1Ot4NJwHUFjlHgzCgvScCZwv06YJKqnlLVjcA653rGlIlN+47Ta8Rs1uw6wqt923Nblzpuh2R8pDSj4PZQ1UOq+jTwR+ANfllYGWNC2LWta7B06yE27z/udihnRUT+DxgCPCgiT4rIk27HZALTxY1SeXdwF8JFuGnkHL74frfbIZnQFiYiyWdWRKQSEFGK82oC3qPnbnO2eXsa6Csi24CPgPvO4lxjzsniLQfpOWI2R7NzmTigM1c2r+Z2SMaHSjMI0YQzr1X1a1WdAZTYzMMYEzp+1boGAB8uKz/NcEXkVeBmPA9XAtwI1HY1KBPQmlRLZNrQrtRLjWfA+CzGzd7kdkgmdL0IzBGRZ0Xkz8BsPPO2l4U+wFhVTQOuASaISKk74InIQBHJEpGsvXv3llFIJph9tmo3fV6bS0JMBO8NzqRdenLJJ5lyrTQFSnPvFae9f3vfhGOMKY9qVoylVVoSX67e43YoZyNTVW8HDqrqn4AuQCOXYzIBrmpiDJPv6UK3JlV5asZK/vTBSvLybZoW41+qOh7oBewGdgE9VXVC8WcBnhFza3mtpznbvN0FTHbuMweIASqX8lxUdZSqZqhqRmpqaunekAlZb87dzD0TsmhcNYH3BmdSt3K82yEZPygyAXVGOjsKtBKRI85yFNgDvO+3CI0x5cKljauweMtBDh4/XfLBgeHMsL0nRKQGkANUdzEeU07ERUUw8rb23Nm1LmNmbeKeCVkctxFyjZ+p6ko8ieIM4JiIpJfitAVAQxGpKyJReAYVmlHgmC3AZQAi0hRPArrXOa63iESLSF2gITC/TN6MCTmqyvOfrOYP01dwaeMqvD2wM5UrRLsdlvGTIhNQVX1OVROAF1Q10VkSVDVFVR/3Y4zGmHLg0iZVyFf4+ody0+TqA2eAtReARcAmYKKbAZnyIzxMePLXzfjTtc35cvUebh41h91Hyt1URKacEpFrRWQtsBH4Gk/59XFJ56lqLnAvnjndv8cz2u1KEXnGa1qqh4ABIrIUeBvopx5nEt5VwCfAUFXNK+O3ZkLA6dx8Hpy8lOFfradPx3RG3taeuKjSdGE2waLIf20Raee8nOL1+kequqi4C4tIDPANEO3c511VfarAMf3wPPydacLxiqq+XurojTEBo1XNJJLjIpm1bh/Xtw3ccSlE5EZVnQK86Ywi+Z6IfAjEqKoNb2rOyh2ZdahVKZZ7Jy7m+mGzGN2vA02rJ5Z8ojHn51mgM/C5qrYVkUuBvqU5UVU/wjO4kPe2J71erwK6FnHuX4C/nGvQxhzJzmHwmwuZtW4/D1/ZiKGXNkDEplkJNcX1AX2xmOUfpbj2KaCbqrYG2gDdRaRzIce9o6ptnMWST2PKqbAwoVPdFGav349qQPeJO9OC470zG5xpBUqVfJZiEvd+IrJXRJY4y91lFLcJUN2aVGXKoC7kq3LDiNl8taZc9YU25VOOqu7HMxpumKrOBDLcDsqY4uw6nM1Nr85h3oYD/OPG1tzbraElnyGqyBpQVb30fC6snifQY85qpLME9FOpMeb8ZDZI4ZOVu9h64CTpKXFuh1OU/SLyP6CeiBTs+4SqXlvIOcDPJnG/As8UBAtEZIZTY+DtHVW9tyyDNoGteY0kpg/tyl1js7hrXBZPX9uc2zrboMrGZw6JSAU8Lc3eEpE9QPmaB8uElDW7jtJvzHyOZucypn8HLmxoA1SFshIbXItIJDAYuMjZ9BUwUlVzSnFuOLAQaAAMU9V5hRzWS0QuAn4AHlDVrQUPEJGBwECA9PTS9LE3xrghs34KAHM27CM9JWD/Vv8PaAdMwNOi42z8OIk7gIicmcS9YAJqQlD1pFgmD+rCb95ezB+nr2DzvuM8fk1TwsPsG35TNkQkWlVP4Sl3soEHgFuBJOAZN2Mzpihz1u9n4IQsYiPDeeeezjSvkeR2SMZlpZmGZQSeaVeGO0t7Z1uJVDVPVdvgGaq7o4i0KHDIB0AdVW0FfAaMK+I6NqS3MeVA/dQKJMdFsnDzQbdDKZKqnsYzEuTXztzGP1tKOL20E7H3EpFlIvKuiNQqZD9g8+UFowrREYy6rT13dKnN699tZPCbCzlx2kbINWVmjvPzVecZK1dVx6nqv50mucYElBlLd3DH6PlUTYxh6pBMSz4NUIoaUKCD04/zjC+dkdFKTVUPichMoDuwwmu7d2H5OmU3ibIxxgUiQvvayQGdgILnyzERaV7ykefkA+BtVT0lIvfg+WKtWxFxjAJGAWRkZFgXhSARER7Gn65rQZ3K8Tzz4Sp6j5rL63dkUCUhxu3QTPkXJSK3AJki0rPgTlWd6kJMxvyCqvLatxv460er6Vi3Eq/dlkFSXKTbYZkAUZoa0DwRqX9mRUTqASUOuy0iqc4UB4hILJ4+U6sLHOM95961eIYEN8aUY+1qJ7N+7/HyMB/oEhGZISK3iUjPM0sJ55Q4Ebuq7neayIHni7X2ZReyKU/6d63LqNsyWLv7GD2GzWbNrqNuh2TKv0HAhUBF4NcFll+5F5YxP8nLV/70wSr++tFq/q9Vdcbf2dGST/MzpakBfQSYKSIbAAFqA/1LcV51YJzTDzQMz1xTH4rIM0CWqs4AfuPMO5ULHAD6ncN7MMYEkPbpyQAs3nqQbk2quhxNsWKA/fy8dlKB4moQfpzEHU/i2Ru4xfsAEamuqjudVftiLcRd0awqk+/pwl3jFnDDiNkMu7UdFzWyriTm3KjqdyIyG9jmTIliTEDJzsnjt5OW8MnKXdx9QV1+f01TwqwfvCmgxARUVb8QkYZAY2fTGq9v94s7bxnQtpDt3nNNPc5PUyIYY4JAy7QkwgSWbj0c0Amoqpbmi7SC5+SKyJlJ3MOB0Wcmcce+WDNFaJnmGSH3zrEL6D92AX++vgV9OgbsIF0mwKlqvojcgM3HaQLMweOnuXt8Fou2HOSPv2rGXRfUdTskE6BKMwruMuBtPDWY630fkjGmPIuLiqB+agVWbC/VtJquEZExFDI1lKreWdx5pZjE3b5YM79Qo2IsUwZ14d6Ji3l86nI27T/Oo1c1sZoBc66+EJFewFQN8ImXTWjYeuAEd4yez7ZDJxl2SzuuaVm95JNMyCpNH9Bf4+nzOVlEFojIwyJiX90aY4rUsmYSywM8AQU+BP7rLF8Aifw0d7ExZS4hJpI37sjg1k7pjPx6A0MnLiI7p8QhFYwpzD3AFOCUiBwRkaMicsTtoExoWr7tMD2Gz2L/8dO8dXcnSz5NiUpMQFV1s6o+r6rt8fR1agVs9Hlkxphyq2VaEnuOnmL3kWy3QymSqr7ntbwF3ARkuB2XCW4R4WH8+foWPHFNUz5ZuYveo+ay92iJvVqM+RlVTVDVMFWNUtVEZz3R7bhM6Jm5Zg83j5pDdEQ47w3uQoc6ldwOyZQDpRmECBGpDdzsLHnA73wZlDGmfGtZ0zPP14rth6maWG6mnmgIVHE7CBP8RIQBF9WjVqU4fvvOYnoMn8WYfh1oWDXB7dBMOSEiFxW2XVW/8XcsJnS9s2ALv5+2gibVEhjTrwNVys//98ZlpekDOg+IBCYDN6rqBp9HZYwp1xpV8zxIr951lMuaBuZARCJylJ/3Ad0FPOpSOCYEdW9RjXeSunDXuCx6jpjNq33b07VBZbfDMuXDI16vY4COwEKKmHPYmLKkqrz0+Vpe/mItFzVKZfit7agQXao6LWOA0tWA3q6qa3weiTEmaCTGRFKzYmxAz3uoqlbdZFzXulZFpg/N5M6xC7hj9Hz+2qMlN3WoVfKJJqSp6q+910WkFvCSO9GYUJKTl8/vpy5nysJt3Ng+jb/2bElkeGmGlDHmJ6XpA2rJpzHmrDWplhDQCaiIdBWReOd1XxH5p9PdwBi/SkuO493BmXSpn8Lv3lvGC5+uJj/fBjY1Z2Ub0NTtIExwO3Yql7vGZTFl4Tbuv6whz9/QypJPc06svtwY4xONqyXw9Q97OZ2bT1REQP4HNQJoLSKtgYeA14HxwMWuRmVCUmJMJKP7deCP01cwbOZ6Nu8/wT9ubE1MZLjboZkAJCL/4acuBGFAG2CRawGZoLfnSDb9xy5g9a6j/L1XS27uYBNimHNnCagxxicaV0sgN1/ZsO8YTaoF5OCMuaqqInId8IqqviEid7kdlAldkeFhPNezJXUqx/O3j1ez83A2o25rT0qFaLdDM4Eny+t1LvC2qs5yKxgT3NbtOcYdo+dz4PhpXr89g0ub2Hh95vwUmYCKSM/iTlTVqWUfjjEmWDSs4uliuX7P8UBNQI+KyONAX+AiEQnDM+CaMa4REQZdXJ/0SnE88M4SegyfzZj+HaifWsHt0EwAUdVxZ16LSDJgHYeNTyzYdIC7x2URGS68c09nWqVVdDskEwSKqwH9dTH7FLAE1BhTpLqV4xGB9XuPuR1KUW7GM7fxXaq6S0TSgRdcjskYAK5pWZ1qSTEMGJdFz+GeEXK71E9xOywTIETkK+BaPM9xC4E9IjJbVR9wNTATVD5evpP731lCWsVYxvbvSHpKnNshmSBRZAKqqv39GYgxJrjERoVTIyk2YBNQVd0F/NNrfQuePqDGBIR26clMH9qVfmPmc/voefytZyt6tU9zOywTGJJU9YiI3A2MV9WnRGSZ20GZ4DH6u408+99VtEtP5vXbM0iOj3I7JBNEStUHVET+D2iOZ64pAFT1GV8FZYwJDvWrVAjYBNSY8qBWpTimDu7K4LcW8tCUpWw+cIIHLm+IiLgdmnFXhIhUB24CnnA7GBM88vOV5z7+nte+3chVzavycu+2NhiaKXMlDk0pIq/iaap2HyDAjYBNVWCMKVH91Hg27D2Oqk0pYcy5SoqLZGz/jtzYPo1/f7GW376zhFO5eW6HZdz1DPApsE5VF4hIPWBtSSeJSHcRWSMi60TksUL2/0tEljjLDyJyyGtfnte+GWX5ZkxgyM7J475Ji3nt243c0aU2w29tb8mn8YnS1IBmqmorEVmmqn8SkReBj30dmDGm/KuXWoETp/PYeTibGhVj3Q7nF0QkFki3+Y5NoIuKCOP5G1pRp3I8L3y6hh2HTjLytgwqWbO4kKSqU4ApXusbgF7FnSMi4cAw4Ao884YuEJEZqrrK6zoPeB1/H9DW6xInVbVNmbwBE3AOn8hhwIQs5m88wO+vacKAC+tZSwvjM6WZnO+k8/OEiNQAcoDqvgvJGBMs6qbEA7B5/wmXI/klEfk1sAT4xFlvY9/qm0AmIgy9tAH/7tOWpdsO03P4LDbuO+52WKb86IinxnSDqp4GJgHXFXN8H+Btv0RmXLX90ElueHU2i7cc5OXebRh4UX1LPo1PlSYB/VBEKuIZHXIRsAkrkIwxpVDbGTFvy4GAfEh+Gs8D2SEAVV0C1HUvHGNK59rWNZh4dycOn8yhx/BZzN94wO2QTPlQE9jqtb7N2fYLIlIbT3n4pdfmGBHJEpG5InJ9UTcRkYHOcVl79+4tg7CNL63ccZgew2ax60g24+7syHVtCv2VMKZMlZiAquqzqnpIVd/D0/eziar+0fehGWPKu+pJMUSESUDWgAI5qnq4wDbrrGrKhYw6lZg2pCuV4qLo+/o8pi/e7nZIJrj0Bt5VVe/OxrVVNQPP9FUviUj9wk5U1VGqmqGqGampqf6I1Zyjb9fu5eaRcwkPE94dlElm/cpuh2RCRGlqQBGRTBG5Bc9gRNeJyO2+DcsYEwwiwsNIS45l84GATEBXOuVauIg0FJH/ALPdDsqY0qpTOZ6pQzJpk16R376zhJc/X2sDfoUIEakqIm+IyMfOejMRuauE07YDtbzW05xthelNgdZuqrrd+bkB+Iqf9w815cx7C7fRf8wC0pJjmTakK42rJbgdkgkhpRkFdwLwD+ACoIOzZPg4LmNMkKhVKY4tgVkDeh+e6aVO4XnQOgL81s2AjDlbFeOimHBXR3q2rcm/Pv+Bh6Ys5XRuvtthGd8bi2cU3BrO+g+UXH4tABqKSF0RicKTZP6i37uINAGSgTle25JFJNp5XRnoCqwqeK4JfKrKsJnreGjKUjrWrcTkQV2olhRT8onGlKHSjIKbATRT+1rVGHMOaqfEsXTrDrfD+AVVPYFn/jybQ8+Ua9ER4bx4U2tqp8Tzr89/YMehk7zatz0V42yE3CBWWVUni8jjAKqaKyLFzs3jHHMvnsQ1HBitqitF5BkgS1XPJKO9gUkFnvuaAiNFJB9P5cXfvEfPNeVDbl4+T85YycR5W7i+TQ2ev6E1URGlagxpTJkqTQK6AqgG7PRxLMaYIFS7UjxHsnM5dOJ0QDwQi8gHFNPXU1Wv9WM4xpQJEeH+yxuSnhLLo+8up+eI2Yzp14HazkjUJugcF5EUnLJMRDoDBfu0/4KqfgR8VGDbkwXWny7kvNlAy/OI17jsxOlc7pu4mC9W72HIJfV55KrGNtKtcU1pEtDKwCoRmY+nqRpgD2nGmNJJS/bM/7nt4MmASEDxdCkwJij1aJtGjaRY7nlzIT2Gz+a129vTvnYlt8MyZe9BPM1n64vILCAVuMHdkEyg2nfsFHeNy2L5tkM8e30Lbutc2+2QTIgrTQL6tK+DMMYEr5pOArrj0Ela1ExyORpQ1a8BRCQez8Tq+c56OBDtZmzGlIVO9VKYOjiTO8cuoM9r83jxxtb8unWNkk805YaqLhKRi4HGgABrVDXH5bBMANq47zj9xsxn95FsXu3bniubV3M7JGNKTkDPPKwZY8y5qFHRk4BuP3TS5Uh+4QvgcuCYsx4L/A/IdC0iY8pIvdQKTB3SlXsmZHHf24vZcuAEQy6xyeXLOxHpWcSuRiKCqk71a0AmoC3acpC7x2UBMHFAZ9qlJ7sckTEeRSagIvKdql4gIkf5eX8pAVRVE30enTGm3EuJjyImMoztBwMuAY1R1TPJJ6p6TETiSjpJRLoDL+MZxON1Vf1bEcf1At4FOqhqVhnFbEypVYqP4s27O/G7d5fxwqdr2LTvOH/p0dIGHSnffl3MPgUsATUAfLZqN/e9vYiqiTGM7d+RupWtP7gJHEUmoKp6gfPznCYGEpEY4Bs8Tdoi8Exo/FQRx9qDmjFBSkSoUTGWHYcDLgE9LiLtVHURgIi0B4oN0mmmOwy4AtgGLBCRGQVHgxSRBOB+YJ5PIjemlKIjwnnp5jbUTonn31+sZfuhk4zo256k2Ei3QzPnQFX7ux2DCXwT5m7mqfdX0LJmEm/060DlCta7xASWUn0N6sz/1EpE2p1ZSnHaKaCbqrYG2gDdnVHaCl7bHtSMCXI1K8YGYg3ob4EpIvKtiHwHvAPcW8I5HYF1qrpBVU8Dk4DrCjnuWeDvQHYZxmvMORERHryiES/e2JoFmw7Qa8Rsth4IyLl5TSmJyF9FpKLXerKI/NnFkEwAyM9X/v7Jav44fQWXNq7C2wM7W/JpAlKJCaiIPAssA/4DvOgsJY4iqR5nmrdFOkthUx/Yg5oxQa5mxdiA6wOqqguAJsBgYBDQVFUXlnBaTWCr1/o2Z9uPnC/oaqnqf8swXGPOW6/2aYy/sxN7jmRz/bBZLNpy0O2QzLm7WlUPnVlR1YPANe6FY9x2OjefBycvYcRX67mlUzojb2tPXFRpxho1xv9KUwN6E1BfVS9W1UudpVtpLi4i4SKyBNgDfKaq8wrsL9WDmogMFJEsEcnau3dvaW5tjAkgNSvGsu/YabJzip0n3S9EpJvzsyee/lSNnOXXxQzwUdprhwH/BB4q5fFWthm/6lI/halDuhIfHUGfUXP5aLlN8V1OhYvIj1VbIhKLjeIdso5k59B/7HymL9nBI1c15i/XtyAi3Pp6m8BVmt/OFUDFc7m4quapahsgDegoIi3O7DubBzVVHaWqGaqakZqaei6hGGNcVDUpBoA9R06VcKRfXOz8/HUhy69KOHc7UMtrPc3ZdkYC0AL4SkQ2AZ2BGSKSUdjFrGwzbmhQpQLThmTSvEYiQ95axKtfr0e1sAZKJoC9BXwhIneJyF3AZ8A4l2MyLth5+CQ3vTqHeRsO8OKNrRl6aQMb7doEvNLUzT8HLBaRFXj6dQKgqteW9iaqekhEZgLd8SS08PMHNYBqeB7UrrWBiIwJLtUSPQnoriPZpKeUONCsT3kNhvaMqm703icidUs4fQHQ0DluO9AbuMXr2oeByl7X+wp42Mo0E2hSKkQzcUBnHpqylL99vJrN+4/zzHUtiLRak3JBVf8uIsuAy5xNz6rqp27GZPxvza6j9Bszn6PZuYzp34ELG9oXmaZ8KE0COg5PH83lQH5pLywiqUCOk3zG4hk18u9n9tuDmjGho1rSTwloAHkPKDig2rtA+6JOUNVcEbkX+BTPNCyjVXWliDwDZKnqDJ9Fa0wZi4kM5z+921K7UhzDv1rPtoMnGXZrOxJjbITc8kBVPwY+djsO44456/czcEIWsZHhvHNPZ5rXSHI7JGNKrTQJ6AlV/fc5XLs6MM6ZtiAMmKyqH9qDmjGhp6pTA7r7sPsJqIg0AZoDSQX6fCYCMSWdr6ofAR8V2PZkEcdecu6RGuN7YWHC77o3oU5KPL+ftpwbRsxmdL8OpCW721LBFM7maDcA7y/ZziNTllE7JY6xd3akZsVYt0My5qyUJgH9VkSeA2bw8ya4i4o7SVWXAW0L2W4PasaEmMSYCGIjwwOlBrQxnr6eFfn5pO5HgQFuBGSM227qUIuaybEMenMh1w+bzRt3ZNC6VkW3wzIFnO8c7aZ8U1VGfbOB5z5eTce6lXjttgyS4qzFgil/SpOAnkkivefwVKBUI+EaY4yIUC0pJiASUFV9X0Q+BB5V1b+6HY8xgaJrg8pMHZxJ/7ELuHnUHF66uS3dW1RzOyxTCBGZoKq3lbTNBI+8fOWZD1Yybs5m/q9Vdf55U2uiI8LdDsuYc1LsaANO89kZXtOvnNU0LMYYc0bVxOiAaIILnhG6gevdjsOYQNOwagLThnSlcbVEBr+1kNe/3WAj5Aam5t4rIhJBMf3XTfmWnZPHkLcWMm7OZgZcWJf/9G5ryacp14pNQJ2HtD5+isUYE8SqJQZGDaiXWSLyiohcKCLtzixuB2WM21ITopk0oDPdm1fjz//9nj++v4LcvFKPQWh8SEQed/p/thKRI85yFNgNvO9yeMYHDhw/zS2vzeV/q3bz5K+a8cT/NSMszKZZMeVbaZrgzhKRV4B3gONnNpbUB9QYY7xVTYphz5FTqGqgzFHWxvn5jNc2615gDBAbFc6wW9rx909XM/LrDWw9cJJXbmlLgo2Q6ypVfU5E/g68rqp3uh2P8a0t+0/Qb8x8th06yfBb2nF1y+puh2RMmShNAtrG+WkPacaYc5ZaIZrTefkcOZkbEIMmqOqlbsdgTCALCxMev7optSvF88f3V3Djq3MY3a8DNWzETVepar6IdHA7DuNby7Yd4s6xC8jJUybe3YmMOpXcDsmYMlNiAmoPacaYspCaEA3A3mOnAiIBBRCR/8PTl+rH6VdU9ZmizzAm9NzSKZ205FiGvLWI64fNYnS/DrSoaXMOumyRiHRQ1QVuB2LK3szVexg6cRHJcVFMGtiRBlUquB2SMWWq2D6gACJSVUTeEJGPnfVmInKX70MzxgST1ApOAnr0VAlH+oeIvArcDNyHZw69G4HargZlTIC6qFEq7w3OJDI8jBtfncPnq3a7HVKo6wTMEZH1IrJMRJaLyDK3gzLnb9L8Ldw9Pot6qfFMG5ppyacJSiUmoMBY4FOghrP+A/BbH8VjjAlS3jWgASJTVW8HDqrqn4AuQCOXYzImYDWulsC0IZk0rFqBAROyGDNro9shhbKrgPp4ukP9Gs/cxr8u9gyHiHQXkTUisk5EHitk/79EZImz/CAih7z23SEia53ljrJ5KwY8c3z+87MfeGzqcro2qMykgV2okhBT8onGlENFJqDOkN4AlVV1MpAPoKq5QJ4fYjPGBJEfE9AAqQEFTjo/T4hIDSAHsBEejClGlcQYJg3szBVNq/KnD1bxlI2Q6wpV3ayqm/GUY+q1FMuZXm8YcDXQDOgjIs0KXPsBVW2jqm2A/wBTnXMrAU/hqX3tCDwlIsll9qZCWE5ePr97dxn//mItN7ZP4407MqgQXZphWowpn4qrAZ3v/DwuIik4BZuIdAYO+zowY0xwSYqNJDJc2Bc4NaAfikhF4AVgEbAJmOhmQMaUB3FREYzo2567L6jLuDmbGThhIcdP5bodVkgRkWtFZC2wEfgaT/n1cSlO7QisU9UNqnoamARcV8zxfYC3nddXAZ+p6gFVPQh8BnQ/x7dgHMdO5XLXuCymLNzG/Zc15PkbWhEZXpoGisaUX8V9vXJmnoQHgRlAfRGZBaQCN/g6MGNMcBERKleIDpgaUFV91nn5noh8CMSoqn25ZkwphIcJf/hVM2qnxPHUjJU/jpBbLcmaDPrJs0Bn4HNVbSsilwJ9S3FeTWCr1/o2PDWavyAitYG6wJfFnFvzLOM2XvYcyab/2AWs3nWUv/dqyc0d0t0OyRi/KC4BTRWRB53X04CP8CSlp4DLAevsbow5K6kJgZOAikgMMAS4AE8Lj+9EZISqZrsbmTHlx21d6pCWHMe9Ez0j5L7RL4PmNWyEXD/IUdX9IhImImGqOlNEXirje/QG3lXVs+p2JSIDgYEA6emWUBVl3Z6j3DF6AQdPnOb1OzK4tHEVt0Myxm+Kq+MPByoACUA8nmQ1HIhzthljzFkJpBpQYDyeKVj+A7yCpz/UBFcjMqYcurRJFaYMygTgxlfn8OVqGyHXDw6JSAXgW+AtEXkZOF6K87YDtbzW05xthenNT81vS32uqo5S1QxVzUhNTS1FSKFnwaYD9Boxh1O5+bwzsIslnybkFFcDutPmwzPGlKXUCtGs2B4wrVxbqKr34BszRWSVa9EYU441q5HI9KFduWvcAu4el8XT1zbn9i513A4rmF0HZOOZleBWIAkozTPbAqChiNTFkzz2Bm4peJCINAGSgTlemz8F/uo18NCVwOPnGH/I+nj5Tu5/ZwlpybGM69+RWpXi3A7JGL8rrgZUitlnjDFnrVKFKA6eOI1qiYM1+sMiZ1A1AESkE5DlYjzGlGvVkmKYfI+nNufJ91fyzAeryMsPiL/1oKOqx/GMyXENcACYrKr7S3FeLnAvnmTye+e8lSLyjIhc63Vob2CSehXWqnoAT9/TBc7yjLPNlNLo7zYyZOIiWtZM4r1BmZZ8mpBVXA3oZX6LwhgTElLio8jJU45k55IUG+l2OO2B2SKyxVlPB9aIyHJAVbWVe6EZUz7FR0cw6vYMnv1wFaNnbWTLgRP8u08b4qJsSomyJCJ3A0/iGSBIgP+IyDOqOrqkc1X1Izzjenhve7LA+tNFnDsaKPEe5ufy85W/fvQ9r3+3kauaV+Xl3m2JiQx3OyxjXFPk/wj2rZYxpqxVio8C4MDx04GQgNr0Acb4QHiY8PS1zamdEsezH67i5pFzeeOODKok2gi5ZegRoO2ZWk9nurzZWHIYcLJz8nhoylL+u2wn/TLr8MdfNSM8zBoZmtBmX0kaY/wm+ccE9BR1K8e7Goszibsxxkf6d61LeqU47nt7MdcPm8Xo/h1oUi3R7bCCxX7gqNf6UWebCSCHT+QwYEIW8zce4PfXNGHAhfUQseTTGJvp1hjjNylOArr/2GmXIzHG+MNlTasy+Z4u5Klyw4g5fP3DXrdDChbrgHki8rSIPAXMBX4QkQe9ptAzLtp28AS9Xp3Nki2H+Heftgy8qL4ln8Y4LAE1xviNdxNcY0xoaFEzielDu1KrUhx3jl3AW/Os8UEZWA9MxzOHMcD7wEY80+TZVHkuW7njMD2Hz2b3kWzG3dmRa1vXcDskYwKKNcE1xvhNSnw0APsDJAEVkdpAQ1X9XERigQhVPVrSecaYs1M9KZYpg7pw38RFPDFtBZv3n+Cx7k0Is75w50RV/+R2DKZw367dy6AJC0mKjeS9wZk0qmrfBxhTkNWAGmP8JjYqnNjIcA4GQAIqIgOAd4GRzqY0PDUKxhgfqBAdwWu3Z3Bb59qM+mYDQ95axMnTeW6HZUyZeW/hNvqPWUCtSnFMHdLVkk9jimAJqDHGryrFRwVKE9yhQFfgCICqrgWquBqRMUEuIjyMZ65rzh9/1YxPV+2i96g57Dma7XZYxpwXVeWVL9fy0JSldKpXicmDulAtyUZ9NqYoloAaY/wqpUJUoDTBPaWqPwYiIhH81J/KGOMjIsJdF9Tl1b7tWbP7KD2GzeaH3dby3ZRPuXn5/H7aCv7xvx/o0bYmY/p1JDHG9WnGjAloloAaY/wqgGpAvxaR3wOxInIFMAX4oKSTRKS7iKwRkXUi8lgh+weJyHIRWSIi34lIMx/Ebky5d1Xzaky+pwun8/LpNXw2363d53ZI5YaINBKRL0RkhbPeSkT+4HZcoebE6VwGTljI2/O3MOSS+vzzptZERdijtTElsb8SY4xfVYqL4uCJgEhAHwP2AsuBe4CPgGIf4EQkHBgGXA00A/oUkmBOVNWWqtoGeB74ZxnHbUzQaJVWkWlDMqlRMZZ+Y+Yzaf4Wt0MqL14DHgdyAFR1GdDb1YhCzL5jp+gzai5frdnDs9e34Hfdm9g0K8aUks8SUBGJEZH5IrJURFaKyC9GbLOaAmNCT1JcJIdO5LgdBsD1wHhVvVFVb1DV11S1pCa4HYF1qrrBab47CbjO+wBVPeK1Go816zWmWGnJcUwZ3IUu9VN4bOpy/v7JavLz7c+mBHGqOr/AtlxXIglBG/cdp+fw2azZfZSRt3kG1jLGlJ4va0BPAd1UtTXQBuguIp0LHGM1BcaEmOS4KI6dyiUnL9/tUH6NZ+L2CSLyK6cPaElqAlu91rc5235GRIaKyHo85dpvirqYiAwUkSwRydq7d+9Zhm9M8EiMiWR0vw706ZjOiK/Wc9/bi8nOsRFyi7FPROrjfMElIjcAO90NKTQs2nKQnsNncexULm8P6MwVzaq6HZIx5Y7PElD1OOasRjqLFjjGagqMCTEV4zyDM7hdC6qq/YEGePp+9gHWi8jrZXTtYapaH3iUYpr1quooVc1Q1YzU1NSyuLUx5VZkeBh/7dGC31/ThP8u30mf1+ay79gpt8MKVEPxTCHVRES2A78FBrkaUQj438pd3PLaXBJjI5k6OJO26cluh2RMueTTPqAiEi4iS4A9wGeqOq+QY0pVU2CMCQ5JsZ4E9PBJ9/uBqmoO8DGeprQL8TTLLc52oJbXepqzrSiTSnFNY4xDRBh4UX1G3NqOVTuO0GP4LNbtsRFyC7FZVS8HUoEmqnqBqm52O6hgNmHOJga9uZDG1RJ5b3AmdSrHux2SMeWWTxNQVc1zmtemAR1FpEUhx5RYU2DN1IwJHslxUYD7NaAicrWIjAXWAr2A14FqJZy2AGgoInVFJArPoB8zCly3odfq/znXN8achatbVmfSwM6cPJ1Hj+Gzmb3ORsgtYKOIjAI6A8dKOticu/x85W8fr+aP76+kW5MqvD2gE5UrRLsdljHlml9GwVXVQ8BMoHsxhxVZU2DN1IwJHmea4B50fyCi24HpQGNV7aeqH6lqsYN4OPvvBT4Fvgcmq+pKEXlGRK51DrvXGXhtCfAgcIfP3oExQaxtejLThnSlWmIMt4+ez5SsrSWfFDqaAJ/jaYq7UUReEZELXI4p6JzOzefByUt49ev13NIpnVf7ticuqjTDBRhjiuOzvyIRSQVyVPWQiMQCVwB/L3BMQ1U9UztgNQXGhICKsWdqQN1tgquqfc7xvI/wTNnive1Jr9f3n2doxhhHrUpxvDs4kyFvLeSRd5ex5cAJHryiUchPd6GqJ4DJwGQRSQZeBr4Gwl0NLIgcyc5h0ISFzF6/n0euasyQS+qH/O+dMWXFl1/jVAfGOfPmheGpKfhQRJ4BslR1Bp6agsvxzGN1EKspMCboVYx3dxAiEflOVS8QkaP8fOAzwTN+WqIrgRljCpUUG8nY/h35w7QV/OfLdWzef4Lnb2hFTGRo51oicjFwM57WZVnATe5GFDx2Hj5J/zELWLfnGP+8qTU926W5HZIxQcVnCagzKXLbQrZbTYExISwhOoLwMOGQS4MQqeoFzs8EVwIwxpy1yPAw/tarJbUrx/H8J2vYcegko27PoFJ8lNuhuUJENgGL8dSCPqKqx92NKHis2XWUfmPmczQ7l7H9O3JBw8puh2RM0PFLH1BjjDlDREiKjQyEQYgmlGabMSYwiAhDLmnAK7e0Zdn2w/QYPosNe0N2/J1WqtpDVd+25LPszF6/jxtenU2+KpPv6WLJpzE+Yj2pjTF+VzHO/QQUaO69IiIRQHuXYjHGlNKvWtWgelIsA8Zn0WP4bEbd1p5O9VLcDssvROR3qvo88BcR+cXc6apq09mdo/eXbOfhKUupkxLP2Ds7UrNirNshGRO0rAbUGON3FWMjOejSIEQi8rjT/7OViBxxlqPAbuB9V4IyxpyV9rWTmT6kKykVouj7xjymLtrmdkj+8r3zMwvP3MUFl2KJSHcRWSMi60TksSKOuUlEVjmjeU/02p4nIkucZUZh55ZHqsqrX6/n/klLaJeezLuDMi35NMbHrAbUGON3SbGR7D12ypV7q+pzwHMi8pyqPu5KEMaY85aeEse0wV25580sHpy8lM37T/DbyxsG9UilqvqB8/KEqk7x3iciNxZ3rjMo5DA8sxJsAxaIyAxVXeV1TEPgcaCrqh4UkSpelzjpzO0eNPLylWc+WMm4OZv5VavqvHhTa6IjQntwK2P8wWpAjTF+lxQbyZGTxU656XOq+riIJItIRxG56MzialDGmLOSFBfJ+Ds70atdGi9/sZYHJy/lVG6e22H5Q2FfnpX0hVpHYJ2qblDV03jmX7+uwDEDgGGqehBAVfecd6QBKjsnj8FvLmTcnM0MvKge/+7d1pJPY/zEakCNMX6XGBvJ4ZOuD0J0N3A/kAYsAToDc4BuLoZljDlLURFh/OPGVtRJiePFz35g+8GTjLytPclBOEKuiFwNXAPUFJF/e+1KBEr6Vq8msNVrfRvQqcAxjZz7zMIzp+jTqvqJsy9GRLKc+/xNVacXEeNAYCBAenp6SW/JFQeOn+bucQtYvPUQT/26Gf271nU7JGNCitWAGmP8LjEmkqPZOeTn/2IMDX+6H+gAbFbVS/FMG3XIzYCMMedGRLjvsoa83LsNS7YeoueI2WzaF5SDw+7A0/8zm5/3/ZwBXFUG148AGgKXAH2A10SkorOvtqpmALcAL4lI/cIuoKqjVDVDVTNSU1PLIKSytWX/CXqNmM2KHUcYfks7Sz6NcYHVgBpj/C4pNpJ8heOnc0mIiXQrjGxVzRYRRCRaVVeLSGO3gjHGnL/r2tSkRsVYBo7PosfwWYy6PYMOdSq5HVaZUdWlwFIReUtVz7Yfw3agltd6mrPN2zZgnqrmABtF5Ac8CekCVd3uxLBBRL7C86Xd+nN4G65Ztu0Qd45dQG6+MvHuTmQE0e+GMeWJ1YAaY/wuMdbz3deRbFf7gW5zvtmfDnwmIu8Dm90MyBhz/jrUqcTUIV2pGBfFra/N4/0lBXOs8ktEJjsvF4vIMq9luYgsK+H0BUBDEakrIlFAbzw1p96m46n9REQq42mSu8HpLx/ttb0rsIpyZObqPdw8ci4xkeG8OyjTkk9jXGQ1oMYYv0t0aj2PnMxxbbh7Ve3hvHxaRGYCScAnxZxijCkn6laOZ+rgTO6ZsJD7Jy1hy/4T3NutQTCMkHu/8/NXZ3uiquaKyL3Ap3j6d45W1ZUi8gyQpaoznH1XisgqIA94RFX3i0gmMFJE8vFUXvzNe/TcQDdp/haemL6CptUTGN2vA1USYtwOyZiQZgmoMcbvEmM9CaibAxGJiPfX38udn652SjXGlJ3k+Cgm3N2RR99dxouf/cCm/Sd4rmdLoiLKb+MvVd3pvNyHZ1qUfBFpBDQBPi7F+R8BHxXY9qTXawUedBbvY2YDLc8vev9TVf71+Vr+/cVaLm6UyvBb2xEfbY++xrjN/gqNMX6XFPtTDaiLFuHpD3UQEKAisEtEdgMDVLXESd2NMYEtOiKcf93chtop8bz8xVq2HzrByL4ZJMW51ve8rHwDXCgiycD/8DSvvRm41dWoAkhOXj5PTFvO5Kxt3Ng+jb/2bElkePn98sGYYGJ/icYYv/uxCa67fUA/A65R1cqqmgJcDXwIDAGGuxmYMabsiAgPXNGIf97UmoWbD9JjxCy27D/hdljnS1T1BNATGK6qNwLNXY4pYBw/lcuA8VlMztrGb7o14PkbWlnyaUwAsb9GY4zf/TgIkbs1oJ1V9dMzK6r6P6CLqs4Fot0LyxjjCz3bpTHhrk7sP3aaHsNnsXDzQbdDOh8iIl3w1Hj+19kW7mI8AWPv0VP0eW0u3/ywl7/2aMmDVzYOhr6/xgQVS0CNMX6X8GMNqKsJ6E4ReVREajvL74DdIhIO5LsZmDHGNzrXS2HqkEwqxETQ57W5fLhsh9shnavfAo8D05yBhOoBM90NyX0b9x2n14jZ/LD7KKNuy+CWTuluh2SMKYQloMYYvwsPExKiIzhy0tUmuLfgmQdvOjANT3/QW/DUItzkXljGGF+qn1qBaUO60qpmEvdOXMzwr9bhGXun/FDVr1X1WmCYiFRQ1Q2q+hu343LT4i0H6TViNsdO5fL2gM5c3qyq2yEZY4pggxAZY1yRGBvp6ii4qroPuE9E4lX1eIHd69yIyRjjH5Xio3jz7k488u4ynv9kDZv3neDPPVqUm36CItISGA9U8qzKXuB2VV3pbmTu+OL73QyduIgqCTGMu7MjdSvHux2SMaYY5aOkNcYEnYSYCFeb4IpIpjPX3ffOemsRscGHjAkRMZHhvHxzG+69tAHvZG2l35j5rn4pdpZGAg+qam1VTQceAl5zOSZXTJy3hQHjs2hUNYH3Bmda8mlMOWAJqDHGFYkxkRx1tw/ov4CrgP0AqroUuMjNgIwx/hUWJjx8VWOev6EV8zYc4IYRs9l6oFyMkBuvqj/2+VTVr4CQyrxUlX/+bw2/n7acixql8vaAzqQm2PhxxpQHloAaY1xRISaCY6dc7QOKqm4tsCnPlUCMMa66KaMW4+/syK4j2fQYPoslWw+5HVJJNojIH0WkjrP8AdjgdlD+kpOXz+/eXca/v1zHTRlpvHZ7BvHR1qvMmPLCElBjjCsSYiI45u48oFtFJBNQEYkUkYdxmuMaY0JPZoPKTBuSSUxkODePnMPHy3e6HVJx7gRSganAe0BlZ1vQO3k6jwHjs5iycBv3X9aQv/eyOT6NKW/sL9YY44oK0REcdTcBHQQMBWoC24E2zroxJkQ1qJLA9KFdaVYjkSETFzHy6/UBNUKuiMSIyG+BZ4GVQCdVba+qv1XVcj2xaWkcPpFD3zfm/TjH5wNXNLI5Po0phywBNca4okJMBEddbIKrqvtU9VZVraqqVVS1r6ruL+k8EekuImtEZJ2IPFbI/gdFZJWILBORL0Sktm/egTHGFypXiObtAZ25pkV1nvt4Nb+ftoKcvICZGngckAEsB64GXnA3HP/ZcySbm0fNYdm2Q7xySzub49OYcswazBtjXJEYE8np3HxO5eYRHRHut/uKyJPF7FZVfbaYc8OBYcAVwDZggYjMUNVVXoctBjJU9YSIDAaeB24ug9CNMX4SExnOf/q0JT0ljhFfrWfbwRMMu7UdiTGRbofWTFVbAojIG8B8l+Pxiy37T9D3jXnsO3aK0f06cGHDVLdDMsacB6sBNca4ooIzYIQL/UCPF7IA3AU8WsK5HYF1zqTvp4FJwHXeB6jqTFU9M4zmXCCtrAI3xvhPWJjwaPcm/K1nS2av38+NI+aw/dBJt8P6cehwVXV3FDc/+WH3UW54dTZHsnN46+5OlnwaEwQsATXGuOLHBNTPzXBV9cUzCzAKiAX640km65Vwek3Ae+Tcbc62otwFfHwe4RpjXNa7Yzpj+3dgx6GTXD9sFsu2HXIznNYicsRZjgKtzrwWkSNuBuYLa3cf5ZbX5gIw+Z4utE1PdjkiY0xZsATUGOOKhBhPAurGQEQiUklE/gwsw9MVoZ2qPqqqe8rwHn3x9NUqso+WiAwUkSwRydq7d29Z3doYU8YubJjKe0MyiQoP46aRc/h05S5X4lDVcFVNdJYEVY3wep3oSlA+sm7PMfq8Ng8R4e2BnWlUNcHtkIwxZcRnCagzUtt8EVkqIitF5E+FHGODdRgToiq4lICKyAvAAuAo0FJVnz6L0SO3A7W81tOcbQXvcTnwBHCtqp4q6mKqOkpVM1Q1IzXVmpUZE8gaVU1g2tBMGldNYNCbC3n92w0BNUJuMNl64MSPNZ9vD+hE/dQKLkdkjClLvqwBPQV0U9XWeKY36C4inQscc2awjlbAu3gG6zDGhICEaM9gHv5uggs8BNQA/gDs8G7OVoombAuAhiJSV0SigN7ADO8DRKQtMBJP8llmNarGGPdVSYhh0sAuXNmsKn/+7/c8+f5KcgNnhNygcDQ7h7vGLeBUbj4TB3SiQRWr+TQm2PgsAVWPY85qpLNogWNssA5jQtRPNaA5JRxZtlQ1TFVjzzRZK9CcrdgmbM6gH/cCnwLfA5NVdaWIPCMi1zqHvQBUAKaIyBIRmVHE5Ywx5VBsVDgjbm3PwIvqMWHuZgaMz3Lji7SglJ+v/ObtxWzYe5wRt7azZrfGBCmfTsPiTFmwEGgADFPVecUcXuRgHSIyEBgIkJ5u8z4ZEwzO9AEtbw9uqvoR8FGBbU96vb7c70EZY/wqLEz4/TVNSa8Ux1MzVnLjq3MY3S+D6kmxbodWro2bs4mZa/by7HXNyWxQ2e1wjDE+4tNBiFQ1T1Xb4KnZ7CgiLQo7rqTBOqyflDHB58wouG4MQmSMMWWhb+favHFHBlsPnOD6YbNYsf2w2yGVSES6i8gaEVknIo8VccxNzhgdK0Vkotf2O0RkrbPcUZZxHcnO4flP1nBJ41T6drYhQYwJZn4ZBVdVDwEzge4F95V2sA5jTHCJjggjMlwsATXGlGuXNK7ClEFdCBPhppFz+OL73W6HVCSnZdow4GqgGdBHRJoVOKYh8DjQVVWbA791tlcCngI64ZkT+SkRKbN5Ub78fg8nc/K4r1sDRKSsLmuMCUC+HAU3VUQqOq9jgSuA1QWOscE6jAlRIkJCTCTHTvm3D6gxxpS1ptUTmT60K/VS4xkwPouxsza6HVJROgLrVHWDqp7GM//xdQWOGYCn29RBAK/ns6uAz1T1gLPvMwqpWDhXHy3fSdXEaNrWsrk+jQl2vqwBrQ7MFJFleEaO/ExVP7TBOowxZ1SIjrAaUGNMUKiaGMPke7rQrUlVnv5gFVmbDrgdUmFqAlu91rc527w1AhqJyCwRmSsi3c/i3HOa3/j4qVy+/mEvV7eoTliY1X4aE+x8NgiRqi4D2hay3QbrMMYA8FLvNiTFRrodhjHGlIm4qAhG3taeL1fvIaNOJbfDOVcRQEPgEjxjeHwjIi1Le7KqjgJGAWRkZJRqotS4qHDeG5z54+B0xpjgZn/pxhjXtEu3plbGmOASHiZc0ayq22EUZTtQy2s9zdnmbRswT1VzgI0i8gOehHQ7nqTU+9yvyiIoEaFFzaSyuJQxphzwyyBExhhjjDHGdQuAhiJSV0SigN5Awe5P03ESTRGpjKdJ7gY88x9fKSLJzuBDVzrbjDHmrFgNqDHGGGNMCFDVXBG5F0/iGA6MVtWVIvIMkKWqM/gp0VwF5AGPqOp+ABF5Fk8SC/CMqgZkR1djTGCzBNQYY4wxJkSo6kfARwW2eY/PocCDzlLw3NHAaF/HaIwJbtYE1xhjjDHGGGOMX1gCaowxxhhjjDHGLywBNcYYY4wxxhjjF5aAGmOMMcYYY4zxC0tAjTHGGGOMMcb4hXgGOys/RGQvsPksTqkM7PNROHb/8hGD2/cPhBiC6f61VTW1jK4VMM6ybHP73zMQYgj1+wdCDG7fPxBiKKv7W7nmESz/nuU5hlC/fyDEEEz3L7RsK3cJ6NkSkSxVzbD7u8ftGNy+fyDEEOr3DzaB8Hm6HUOo3z8QYnD7/oEQg9v3DzZuf55u3z8QYgj1+wdCDKFwf2uCa4wxxhhjjDHGLywBNcYYY4wxxhjjF6GQgI6y+7vO7Rjcvj+4H0Oo3z/YBMLn6XYMoX5/cD8Gt+8P7sfg9v2Djdufp9v3B/djCPX7g/sxBP39g74PqDHGGGOMMcaYwBAKNaDGGGOMMcYYYwKAJaDGGGOMMcYYY/wiaBNQEekuImtEZJ2IPObD+2wSkeUiskREspxtlUTkMxFZ6/xMdraLiPzbiWmZiLQ7x3uOFpE9IrLCa9tZ31NE7nCOXysid5zn/Z8Wke3O57BERK7x2ve4c/81InKV1/Zz+jcSkVoiMlNEVonIShG534XPoKgY/PI5iEiMiMwXkaXO/f/kbK8rIvOca70jIlHO9mhnfZ2zv05JcZ1HDGNFZKPXZ9DG2V7m/w6h6Fz/bs7hPla2EVplWzH39+dn4GrZVsz9rVzzoXP9fTnHe/m1bCuiXAmZcs05N6TLtmLKlboSqs9sqhp0CxAOrAfqAVHAUqCZj+61CahcYNvzwGPO68eAvzuvrwE+BgToDMw7x3teBLQDVpzrPYFKwAbnZ7LzOvk87v808HAhxzZzPv9ooK7z7xJ+Pv9GQHWgnfM6AfjBuY8/P4OiYvDL5+C8lwrO60hgnvPeJgO9ne2vAoOd10OAV53XvYF3iourlJ9BUTGMBW4o5Pgy/3cIteV8/m7O4V6bsLINf/1NO9d0tWwr5v7+/AxcLduKuf9YrFzzyXI+vy/neL9N+LFsI8TLNee6IV22Yc9sv1iCtQa0I7BOVTeo6mlgEnCdH+9/HTDOeT0OuN5r+3j1mAtUFJHqZ3txVf0GOHCe97wK+ExVD6jqQeAzoPt53L8o1wGTVPWUqm4E1uH59znnfyNV3amqi5zXR4HvgZr49zMoKga/fA7OeznmrEY6iwLdgHeL+AzOfDbvApeJiBQTV4mKiaEoZf7vEIKsbLOyzWefgdvlmnNfV8s2K9dc4Xa5Bj4s20K9XHNiCOmyze1yrYQYiuLTsi1YE9CawFav9W0U/4t2PhT4n4gsFJGBzraqqrrTeb0LqOqHuM72nr6I5V6nmn70mWYUvr6/0yyhLZ5vclz5DArEAH76HEQkXESWAHvwFADrgUOqmlvItX68j7P/MJByPvcvLAZVPfMZ/MX5DP4lItEFYyhwL3/+vZZ3VrZZ2eaXz8Ctcs25t6tlm5VrfufvzyoQyraQLNcgdMs2t8u1wmJws2wL1gTUny5Q1XbA1cBQEbnIe6eqKsV/w1Dm3LgnMAKoD7QBdgIv+vqGIlIBeA/4raoe8d7nr8+gkBj89jmoap6qtgHS8HwD1sRX9yptDCLSAnjciaUDniYaj/o7LlMmrGzzCLmyzc1yDdwv26xcC3oBVbaFSrkGoV22uV2uFRaDm2VbsCag24FaXutpzrYyp6rbnZ97gGl4fql2n2mi4fzc44e4zvaeZRqLqu52frHzgdf4qUmAT+4vIpF4CpG3VHWqs9mvn0FhMfj7c3DueQiYCXTB00QiopBr/XgfZ38SsL8s7l8ghu5OUxdV1VPAGPzwGYQQK9usbPPpZxAo5Zpz30O4WLZZueY3fv2sAqRsC6lyDaxsO8Ptcq1ADO6VbXoeHbkDdQEi8HSKrctPnYSb++A+8UCC1+vZeNpBv8DPO1U/77z+P37eoXf+edy7Dj/vUH5W98TzLcdGPB2Ik53Xlc7j/tW9Xj+Ap406QHN+3mF6A55O3Of8b+S8l/HASwW2++0zKCYGv3wOQCpQ0XkdC3wL/AqYws87tA9xXg/l5x3aJxcXVyk/g6JiqO71Gb0E/M2Xv4uhtJzP381Z3sfKtp/WQ6ZsK+b+/vwMXC3birm/lWs+Ws7n9+Uc7uVK2UYIl2vOdUO6bMOe2X4Zjy/+wANhwTN60w942lg/4aN71HN+EZYCK8/cB0877S+AtcDnZ/5hnH/EYU5My4GMc7zv23iaCuTgaXt917ncE7gTTwfmdUD/87z/BOf6y4AZBf6on3Duvwa4+nz/jYAL8DTTWAYscZZr/PwZFBWDXz4HoBWw2LnPCuBJr9/J+c77mQJEO9tjnPV1zv56JcV1HjF86XwGK4A3+WnUtTL/dwjF5Vz/bs7yHla2hWDZVsz9/fkZuFq2FXN/K9d8uJzr78s53MfvZRshXq4554Z02YY9s/1iEedCxhhjjDHGGGOMTwVrH1BjjDHGGGOMMQHGElBjjDHGGGOMMX5hCagxxhhjjDHGGL+wBNQYY4wxxhhjjF9YAmqMMcYYY4wxxi8sATXGGGOMMcYY4xeWgBq/EJG7RWSJs+R7vf6XiGSKyDPnef06InJSRJYUc0ysc8/TIlL5fO5njDFWrhljgpGVbcbXbB5Q41ciUhOYraq1y/i6dYAPVbVFKY7dhGdC3X1lGYMxJjRZuWaMCUZWthlfsRpQ428tgOXeG0Rkiohc6Px8RUS+E5HNInKBiEwQkR9E5A2v4+uKyPsikiUi80WkcWE3EpE7RGShiCwTke98/L6MMaHLyjVjTDCyss34RITbAZiQ0xJYUWBbC2CZs2+Oqt4rIr8H3gAuAfYC20QkGsgHXgcGqup6EbkGeAz4k/cFRSQBeBRoo6qnRaSi796SMSbEWblmjAlGVrYZn7AE1PhbC+CzMysiEgNEAaeAisBLzi4F3lDVnc5xecBp4AagOfCeiIDnd/jbQu6TB8QCL4rIOFXN8sF7McYYsHLNGBOcrGwzPmFNcI2/Ffw2rTmwyvm5SFXzne2tgXkAIpIG7FBPh+XWwBOq2sZZWqjq4II3UdUTeArOWcAoERnis3dkjAl1Vq4ZY4KRlW3GJywBNX4jImFAQ+B7r80t+akpx1Kv7a2c7eApwM683glc5VwLEWkpztdqBe7VUFWPq+ok4EMgpizfizHGgJVrxpjgZGWb8SVLQI0/NQC2qeppr23ehdkS+LGJR6yqHnSO8S7YRuP5vf1ePMN3P6qFD+X8hIisEZFFQF1geBm/F2OMASvXjDHByco24zM2DYsJCmJDehtjgoyVa8aYYGRlm7EaUBMs8oAkKcWkxkAknpHZjDEmkFm5ZowJRla2hTirATXGGGOMMcYY4xdWA2qMMcYYY4wxxi8sATXGGGOMMcYY4xeWgBpjjDHGGGOM8QtLQI0xxhhjjDHG+IUloMYYY4wxxhhj/MISUGOMMcYYY4wxfmEJqDHGGGOMMcYYv7AE1BhjjDHGGGOMX/w/eWV+r3E56dsAAAAASUVORK5CYII=\n",
      "text/plain": [
       "<Figure size 936x288 with 3 Axes>"
      ]
     },
     "metadata": {
      "needs_background": "light"
     },
     "output_type": "display_data"
    }
   ],
   "source": [
    "t = solution[\"Time [s]\"].entries\n",
    "x = solution[\"x [m]\"].entries[:, 0]\n",
    "f, (ax1, ax2, ax3) = plt.subplots(1, 3, figsize=(13,4))\n",
    "\n",
    "ax1.plot(t, voltage(t))\n",
    "ax1.set_xlabel(r'$Time [s]$')\n",
    "ax1.set_ylabel('Terminal voltage [V]')\n",
    "\n",
    "ax2.plot(t, c_s_n_surf(t=t, x=x[0]))  # can evaluate at arbitrary x (single representative particle)\n",
    "ax2.set_xlabel(r'$Time [s]$')\n",
    "ax2.set_ylabel('Negative particle surface concentration')\n",
    "\n",
    "ax3.plot(t, c_s_p_surf(t=t, x=x[-1]))  # can evaluate at arbitrary x (single representative particle)\n",
    "ax3.set_xlabel(r'$Time [s]$')\n",
    "ax3.set_ylabel('Positive particle surface concentration')\n",
    "\n",
    "plt.tight_layout()\n",
    "plt.show()"
   ]
  },
  {
   "cell_type": "markdown",
   "metadata": {},
   "source": [
    "Some of the output variables are defined over space as well as time. Once option to visualise these variables is to use the `interact` slider widget. Below we plot the negative/positive particle concentration over $r$, using a slider to change the current time point"
   ]
  },
  {
   "cell_type": "code",
   "execution_count": 17,
   "metadata": {},
   "outputs": [],
   "source": [
    "c_s_n = solution['Negative particle concentration']\n",
    "c_s_p = solution['Positive particle concentration']\n",
    "r_n = solution[\"r_n [m]\"].entries[:, 0]\n",
    "r_p = solution[\"r_p [m]\"].entries[:, 0]"
   ]
  },
  {
   "cell_type": "code",
   "execution_count": 18,
   "metadata": {},
   "outputs": [
    {
     "data": {
      "application/vnd.jupyter.widget-view+json": {
       "model_id": "6951e504f62142baab46cc55542f2d0f",
       "version_major": 2,
       "version_minor": 0
      },
      "text/plain": [
       "interactive(children=(FloatSlider(value=0.0, description='t', max=3600.0, step=10.0), Output()), _dom_classes=…"
      ]
     },
     "metadata": {},
     "output_type": "display_data"
    }
   ],
   "source": [
    "c_s_n = solution['Negative particle concentration']\n",
    "c_s_p = solution['Positive particle concentration']\n",
    "r_n = solution[\"r_n [m]\"].entries[:, 0, 0]\n",
    "r_p = solution[\"r_p [m]\"].entries[:, 0, 0]\n",
    "\n",
    "def plot_concentrations(t):\n",
    "    f, (ax1, ax2) = plt.subplots(1, 2 ,figsize=(10,5))\n",
    "    plot_c_n, = ax1.plot(r_n, c_s_n(r=r_n,t=t,x=x[0]))  # can evaluate at arbitrary x (single representative particle)\n",
    "    plot_c_p, = ax2.plot(r_p, c_s_p(r=r_p,t=t,x=x[-1]))  # can evaluate at arbitrary x (single representative particle)\n",
    "    ax1.set_ylabel('Negative particle concentration')\n",
    "    ax2.set_ylabel('Positive particle concentration')\n",
    "    ax1.set_xlabel(r'$r_n$ [m]')\n",
    "    ax2.set_xlabel(r'$r_p$ [m]')\n",
    "    ax1.set_ylim(0, 1)\n",
    "    ax2.set_ylim(0, 1)\n",
    "    plt.show()\n",
    "    \n",
    "import ipywidgets as widgets\n",
    "widgets.interact(plot_concentrations, t=widgets.FloatSlider(min=0,max=3600,step=10,value=0));\n"
   ]
  },
  {
   "cell_type": "markdown",
   "metadata": {},
   "source": [
    "The QuickPlot class can be used to plot the common set of useful outputs which should give you a good initial overview of the model. The method `Quickplot.dynamic_plot` employs the slider widget.  "
   ]
  },
  {
   "cell_type": "code",
   "execution_count": 19,
   "metadata": {},
   "outputs": [
    {
     "data": {
      "application/vnd.jupyter.widget-view+json": {
       "model_id": "0922b30728f5443db458dac815259893",
       "version_major": 2,
       "version_minor": 0
      },
      "text/plain": [
       "interactive(children=(FloatSlider(value=0.0, description='t', max=1.0, step=0.01), Output()), _dom_classes=('w…"
      ]
     },
     "metadata": {},
     "output_type": "display_data"
    }
   ],
   "source": [
    "quick_plot = pybamm.QuickPlot(solution)\n",
    "quick_plot.dynamic_plot();"
   ]
  },
  {
   "cell_type": "markdown",
   "metadata": {},
   "source": [
    "## Dimensionless Parameters"
   ]
  },
  {
   "cell_type": "markdown",
   "metadata": {},
   "source": [
    "In the table below, we provide the dimensionless parameters in the SPM in terms of the dimensional parameters in LCO.csv. We use a superscript * to indicate dimensional quantities. \n",
    "\n",
    "| Parameter                 | Expression                              |Interpretation                             |\n",
    "|:--------------------------|:----------------------------------------|:------------------------------------------|\n",
    "| $L_{\\text{k}}$            | $L_{\\text{k}}^*/L^*$                    | Ratio of region thickness to cell thickness|\n",
    "|$\\mathcal{C}_{\\text{k}}$   | $\\tau_{\\text{k}}^*/\\tau_{\\text{d}}^*$   | Ratio of solid diffusion and discharge timescales |\n",
    "|$\\mathcal{C}_{\\text{r,k}}$ |$\\tau_{\\text{r,k}}^*/\\tau_{\\text{d}}^*$  |Ratio of reaction and discharge timescales|\n",
    "|$a_{R, \\text{k}}$             |$a_{\\text{k}}^* R_{\\text{k}}^*$          | Product of particle radius and surface area to volume ratio|\n",
    "|$\\gamma_{\\text{k}}$        |$c_{\\text{k,max}}^*/c_{\\text{n,max}}^*$  |Ratio of maximum lithium concentrations in solid|"
   ]
  },
  {
   "cell_type": "markdown",
   "metadata": {},
   "source": [
    "## References\n",
    "\n",
    "The relevant papers for this notebook are:"
   ]
  },
  {
   "cell_type": "code",
   "execution_count": 20,
   "metadata": {},
   "outputs": [
    {
     "name": "stdout",
     "output_type": "stream",
     "text": [
      "[1] Joel A. E. Andersson, Joris Gillis, Greg Horn, James B. Rawlings, and Moritz Diehl. CasADi – A software framework for nonlinear optimization and optimal control. Mathematical Programming Computation, 11(1):1–36, 2019. doi:10.1007/s12532-018-0139-4.\n",
      "[2] Charles R. Harris, K. Jarrod Millman, Stéfan J. van der Walt, Ralf Gommers, Pauli Virtanen, David Cournapeau, Eric Wieser, Julian Taylor, Sebastian Berg, Nathaniel J. Smith, and others. Array programming with NumPy. Nature, 585(7825):357–362, 2020. doi:10.1038/s41586-020-2649-2.\n",
      "[3] Scott G. Marquis, Valentin Sulzer, Robert Timms, Colin P. Please, and S. Jon Chapman. An asymptotic derivation of a single particle model with electrolyte. Journal of The Electrochemical Society, 166(15):A3693–A3706, 2019. doi:10.1149/2.0341915jes.\n",
      "[4] Valentin Sulzer, Scott G. Marquis, Robert Timms, Martin Robinson, and S. Jon Chapman. Python Battery Mathematical Modelling (PyBaMM). ECSarXiv. February, 2020. doi:10.1149/osf.io/67ckj.\n",
      "\n"
     ]
    }
   ],
   "source": [
    "pybamm.print_citations()"
   ]
  }
 ],
 "metadata": {
  "kernelspec": {
   "display_name": "Python 3",
   "language": "python",
   "name": "python3"
  },
  "language_info": {
   "codemirror_mode": {
    "name": "ipython",
    "version": 3
   },
   "file_extension": ".py",
   "mimetype": "text/x-python",
   "name": "python",
   "nbconvert_exporter": "python",
   "pygments_lexer": "ipython3",
   "version": "3.7.4"
  }
 },
 "nbformat": 4,
 "nbformat_minor": 2
}<|MERGE_RESOLUTION|>--- conflicted
+++ resolved
@@ -696,14 +696,11 @@
       "\t- Total lithium in negative electrode [mol]\n",
       "\t- Positive particle flux\n",
       "\t- X-averaged positive particle flux\n",
-<<<<<<< HEAD
       "\t- Total lithium in electrolyte [mol]\n",
-=======
       "\t- Positive electrode volume-averaged concentration\n",
       "\t- Positive electrode volume-averaged concentration [mol.m-3]\n",
       "\t- Total lithium in positive electrode [mol]\n",
       "\t- Total concentration in electrolyte [mol]\n",
->>>>>>> 77d08c59
       "\t- Ohmic heating\n",
       "\t- Ohmic heating [W.m-3]\n",
       "\t- X-averaged Ohmic heating\n",
