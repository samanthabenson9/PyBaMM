import pybamm
import numpy as np

# load models
models = [
    pybamm.lead_acid.LOQS(),
    pybamm.lead_acid.Composite(),
    pybamm.lead_acid.NewmanTiedemann(),
]

# create geometry
geometry = models[-1].default_geometry

# load parameter values and process models and geometry
param = models[0].default_parameter_values
<<<<<<< HEAD
param.update({"Typical current": 10})
=======
param.update({"Typical current [A]": 20})
>>>>>>> 6ab1b9aa
for model in models:
    param.process_model(model)
param.process_geometry(geometry)

# set mesh
var = pybamm.standard_spatial_vars
var_pts = {var.x_n: 30, var.x_s: 30, var.x_p: 30}
mesh = pybamm.Mesh(geometry, models[-1].default_submesh_types, var_pts)

# discretise models
for model in models:
    disc = pybamm.Discretisation(mesh, model.default_spatial_methods)
    disc.process_model(model)

# solve model
solvers = [None] * len(models)
t_eval = np.linspace(0, 1, 100)
for i, model in enumerate(models):
    solver = model.default_solver
    solver.solve(model, t_eval)
    solvers[i] = solver

# plot
output_variables = [
<<<<<<< HEAD
    "Interfacial current density [A m-2]",
    "Electrolyte concentration [mols m-3]",
=======
    "Interfacial current density [A.m-2]",
    "Electrolyte concentration [mol.m-3]",
>>>>>>> 6ab1b9aa
    "Current [A]",
    "Porosity",
    "Electrolyte potential [V]",
    "Terminal voltage [V]",
<<<<<<< HEAD
    "Negative reaction overpotential [V]",
    "Positive reaction overpotential [V]",
=======
>>>>>>> 6ab1b9aa
]
plot = pybamm.QuickPlot(models, mesh, solvers, output_variables)
plot.dynamic_plot()<|MERGE_RESOLUTION|>--- conflicted
+++ resolved
@@ -13,11 +13,7 @@
 
 # load parameter values and process models and geometry
 param = models[0].default_parameter_values
-<<<<<<< HEAD
-param.update({"Typical current": 10})
-=======
 param.update({"Typical current [A]": 20})
->>>>>>> 6ab1b9aa
 for model in models:
     param.process_model(model)
 param.process_geometry(geometry)
@@ -42,22 +38,12 @@
 
 # plot
 output_variables = [
-<<<<<<< HEAD
-    "Interfacial current density [A m-2]",
-    "Electrolyte concentration [mols m-3]",
-=======
     "Interfacial current density [A.m-2]",
     "Electrolyte concentration [mol.m-3]",
->>>>>>> 6ab1b9aa
     "Current [A]",
     "Porosity",
     "Electrolyte potential [V]",
     "Terminal voltage [V]",
-<<<<<<< HEAD
-    "Negative reaction overpotential [V]",
-    "Positive reaction overpotential [V]",
-=======
->>>>>>> 6ab1b9aa
 ]
 plot = pybamm.QuickPlot(models, mesh, solvers, output_variables)
 plot.dynamic_plot()