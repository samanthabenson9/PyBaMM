#
# Tests for the lead-acid composite model
#
import pybamm
import tests

import unittest
import numpy as np


class TestLeadAcidComposite(unittest.TestCase):
    def test_basic_processing(self):
        options = {"thermal": None, "Voltage": "On", "convection": False}
        model = pybamm.lead_acid.Composite(options)
        modeltest = tests.StandardModelTest(model)
        modeltest.test_all()

    def test_basic_processing_with_convection(self):
<<<<<<< HEAD
        options = {"thermal": None, "Voltage": "On", "convection": True}
=======
        options = {"convection": True}
>>>>>>> 94a42785
        model = pybamm.lead_acid.Composite(options)
        modeltest = tests.StandardModelTest(model)
        modeltest.test_all()

    def test_optimisations(self):
        options = {"thermal": None, "Voltage": "On", "convection": False}
        model = pybamm.lead_acid.Composite(options)
        optimtest = tests.OptimisationsTest(model)

        original = optimtest.evaluate_model()
        simplified = optimtest.evaluate_model(simplify=True)
        using_known_evals = optimtest.evaluate_model(use_known_evals=True)
        simp_and_known = optimtest.evaluate_model(simplify=True, use_known_evals=True)
        simp_and_python = optimtest.evaluate_model(simplify=True, to_python=True)
        np.testing.assert_array_almost_equal(original, simplified)
        np.testing.assert_array_almost_equal(original, using_known_evals)
        np.testing.assert_array_almost_equal(original, simp_and_known)
        np.testing.assert_array_almost_equal(original, simp_and_python)


<<<<<<< HEAD
class TestLeadAcidCompositeSurfaceForm(unittest.TestCase):
    def test_basic_processing(self):
        options = {
            "thermal": None,
            "Voltage": "On",
            "convection": False,
            "capacitance": False,
        }
        model = pybamm.lead_acid.surface_form.Composite(options)
        modeltest = tests.StandardModelTest(model)
        modeltest.test_all()

    @unittest.skipIf(scikits_odes_spec is None, "scikits.odes not installed")
    def test_basic_processing_with_capacitance(self):
        options = {
            "thermal": None,
            "Voltage": "On",
            "convection": False,
            "capacitance": True,
        }
        model = pybamm.lead_acid.surface_form.Composite(options)
        modeltest = tests.StandardModelTest(model)
        modeltest.test_all()


=======
>>>>>>> 94a42785
if __name__ == "__main__":
    print("Add -v for more debug output")
    import sys

    if "-v" in sys.argv:
        debug = True
    unittest.main()<|MERGE_RESOLUTION|>--- conflicted
+++ resolved
@@ -16,11 +16,7 @@
         modeltest.test_all()
 
     def test_basic_processing_with_convection(self):
-<<<<<<< HEAD
-        options = {"thermal": None, "Voltage": "On", "convection": True}
-=======
         options = {"convection": True}
->>>>>>> 94a42785
         model = pybamm.lead_acid.Composite(options)
         modeltest = tests.StandardModelTest(model)
         modeltest.test_all()
@@ -41,7 +37,6 @@
         np.testing.assert_array_almost_equal(original, simp_and_python)
 
 
-<<<<<<< HEAD
 class TestLeadAcidCompositeSurfaceForm(unittest.TestCase):
     def test_basic_processing(self):
         options = {
@@ -67,8 +62,6 @@
         modeltest.test_all()
 
 
-=======
->>>>>>> 94a42785
 if __name__ == "__main__":
     print("Add -v for more debug output")
     import sys
