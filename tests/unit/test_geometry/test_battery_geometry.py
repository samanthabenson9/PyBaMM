#
# Tests for the base model class
#
import pybamm
import unittest


class TestBatteryGeometry(unittest.TestCase):
    def test_geometry_keys(self):
        for cc_dimension in [0, 1, 2]:
            geometry = pybamm.battery_geometry(
                options={"particle size": "distribution"},
                current_collector_dimension=cc_dimension,
            )
            for domain_geoms in geometry.values():
                all(
                    self.assertIsInstance(spatial_var, str)
                    for spatial_var in domain_geoms.keys()
                )
        geometry.print_parameter_info()

    def test_geometry(self):
        geo = pybamm.geometric_parameters
        for cc_dimension in [0, 1, 2]:
            geometry = pybamm.battery_geometry(
                options={"particle size": "distribution"},
                current_collector_dimension=cc_dimension,
            )
            self.assertIsInstance(geometry, pybamm.Geometry)
            self.assertIn("negative electrode", geometry)
            self.assertIn("negative particle", geometry)
            self.assertIn("negative particle size", geometry)
            self.assertEqual(geometry["negative electrode"]["x_n"]["min"], 0)
<<<<<<< HEAD
            self.assertEqual(geometry["negative electrode"]["x_n"]["max"], geo.l_n)
=======
            self.assertEqual(
                geometry["negative electrode"]["x_n"]["max"].id, geo.n.l.id
            )
>>>>>>> f649e6ad
            if cc_dimension == 1:
                self.assertIn("tabs", geometry["current collector"])

        geometry = pybamm.battery_geometry(include_particles=False)
        self.assertNotIn("negative particle", geometry)

        geometry = pybamm.battery_geometry()
        self.assertNotIn("negative particle size", geometry)

        geometry = pybamm.battery_geometry(form_factor="cylindrical")
        self.assertEqual(geometry["current collector"]["r_macro"]["position"], 1)

        geometry = pybamm.battery_geometry(
            form_factor="cylindrical", current_collector_dimension=1
        )
        self.assertEqual(geometry["current collector"]["r_macro"]["min"], geo.r_inner)
        self.assertEqual(geometry["current collector"]["r_macro"]["max"], 1)

    def test_geometry_error(self):
        with self.assertRaisesRegex(pybamm.GeometryError, "Invalid current"):
            pybamm.battery_geometry(current_collector_dimension=4)
        with self.assertRaisesRegex(pybamm.GeometryError, "Invalid current"):
            pybamm.battery_geometry(
                form_factor="cylindrical", current_collector_dimension=2
            )
        with self.assertRaisesRegex(pybamm.GeometryError, "Invalid form"):
            pybamm.battery_geometry(form_factor="triangle")


class TestReadParameters(unittest.TestCase):
    # This is the most complicated geometry and should test the parameters are
    # all returned for the deepest dict
    def test_read_parameters(self):
        geo = pybamm.geometric_parameters
        L_n = geo.n.L
        L_s = geo.s.L
        L_p = geo.p.L
        L_y = geo.L_y
        L_z = geo.L_z
        tab_n_y = geo.n.Centre_y_tab
        tab_n_z = geo.n.Centre_z_tab
        L_tab_n = geo.n.L_tab
        tab_p_y = geo.p.Centre_y_tab
        tab_p_z = geo.p.Centre_z_tab
        L_tab_p = geo.p.L_tab

        geometry = pybamm.battery_geometry(current_collector_dimension=2)

        self.assertEqual(
            set([x.name for x in geometry.parameters]),
            set(
                [
                    x.name
                    for x in [
                        L_n,
                        L_s,
                        L_p,
                        L_y,
                        L_z,
                        tab_n_y,
                        tab_n_z,
                        L_tab_n,
                        tab_p_y,
                        tab_p_z,
                        L_tab_p,
                    ]
                ]
            ),
        )
        self.assertTrue(
            all(isinstance(x, pybamm.Parameter) for x in geometry.parameters)
        )


if __name__ == "__main__":
    print("Add -v for more debug output")
    import sys

    if "-v" in sys.argv:
        debug = True
    pybamm.settings.debug_mode = True
    unittest.main()<|MERGE_RESOLUTION|>--- conflicted
+++ resolved
@@ -31,13 +31,7 @@
             self.assertIn("negative particle", geometry)
             self.assertIn("negative particle size", geometry)
             self.assertEqual(geometry["negative electrode"]["x_n"]["min"], 0)
-<<<<<<< HEAD
-            self.assertEqual(geometry["negative electrode"]["x_n"]["max"], geo.l_n)
-=======
-            self.assertEqual(
-                geometry["negative electrode"]["x_n"]["max"].id, geo.n.l.id
-            )
->>>>>>> f649e6ad
+            self.assertEqual(geometry["negative electrode"]["x_n"]["max"], geo.n.l)
             if cc_dimension == 1:
                 self.assertIn("tabs", geometry["current collector"])
 
