#
# Tests for the Scikits Solver classes
#
import pybamm
import numpy as np
import scipy.sparse as sparse
import unittest
import warnings
from tests import get_mesh_for_testing, get_discretisation_for_testing


@unittest.skipIf(pybamm.have_scikits_odes(), "scikits.odes not installed")
class TestScikitsSolvers(unittest.TestCase):
    def test_ode_integrate(self):
        # Constant
        solver = pybamm.ScikitsOdeSolver(rtol=1e-8, atol=1e-8)

        def constant_growth(t, y):
            return 0.5 * np.ones_like(y)

        y0 = np.array([0])
        t_eval = np.linspace(0, 1, 100)
        solution = solver.integrate(constant_growth, y0, t_eval)
        np.testing.assert_array_equal(solution.t, t_eval)
        np.testing.assert_allclose(0.5 * solution.t, solution.y[0])

        # Exponential decay
        solver = pybamm.ScikitsOdeSolver(rtol=1e-8, atol=1e-8)

        def exponential_decay(t, y):
            return -0.1 * y

        y0 = np.array([1])
        t_eval = np.linspace(0, 1, 100)
        solution = solver.integrate(exponential_decay, y0, t_eval)
        np.testing.assert_allclose(solution.y[0], np.exp(-0.1 * solution.t))
        self.assertEqual(solution.termination, "final time")

    def test_ode_integrate_failure(self):
        # Turn off warnings to ignore sqrt error
        warnings.simplefilter("ignore")

        def sqrt_decay(t, y):
            return -np.sqrt(y)

        y0 = np.array([1])
        t_eval = np.linspace(0, 3, 100)
        solver = pybamm.ScikitsOdeSolver()
        # Expect solver to fail when y goes negative
        with self.assertRaises(pybamm.SolverError):
            solver.integrate(sqrt_decay, y0, t_eval)

        # Turn warnings back on
        warnings.simplefilter("default")

    def test_ode_integrate_with_event(self):
        # Constant
        solver = pybamm.ScikitsOdeSolver(rtol=1e-8, atol=1e-8)

        def constant_decay(t, y):
            return -2 * np.ones_like(y)

        def y_equal_0(t, y):
            return y[0]

        y0 = np.array([1])
        t_eval = np.linspace(0, 1, 100)
        solution = solver.integrate(constant_decay, y0, t_eval, events=[y_equal_0])
        np.testing.assert_allclose(1 - 2 * solution.t, solution.y[0])
        self.assertLess(len(solution.t), len(t_eval))
        np.testing.assert_array_less(0, solution.y[0])
        np.testing.assert_array_less(solution.t, 0.5)
        np.testing.assert_allclose(solution.t_event, 0.5)
        np.testing.assert_allclose(solution.y_event, 0)
        self.assertEqual(solution.termination, "event")

        # Expnonential growth
        solver = pybamm.ScikitsOdeSolver(rtol=1e-8, atol=1e-8)

        def exponential_growth(t, y):
            return y

        def y_eq_9(t, y):
            return y - 9

        def ysq_eq_7(t, y):
            return y ** 2 - 7

        y0 = np.array([1])
        t_eval = np.linspace(0, 3, 100)
        solution = solver.integrate(
            exponential_growth, y0, t_eval, events=[ysq_eq_7, y_eq_9]
        )
        self.assertLess(len(solution.t), len(t_eval))
        np.testing.assert_allclose(np.exp(solution.t), solution.y[0], rtol=1e-4)
        np.testing.assert_array_less(solution.y, 9)
        np.testing.assert_array_less(solution.y ** 2, 7)
        np.testing.assert_allclose(solution.t_event, np.log(7) / 2, rtol=1e-4)
        np.testing.assert_allclose(solution.y_event ** 2, 7, rtol=1e-4)
        self.assertEqual(solution.termination, "event")

    def test_ode_integrate_with_jacobian(self):
        # Linear
        solver = pybamm.ScikitsOdeSolver(rtol=1e-8, atol=1e-8)

        def linear_ode(t, y):
            return np.array([0.5, 2 - y[0]])

        J = np.array([[0.0, 0.0], [-1.0, 0.0]])
        sJ = sparse.csr_matrix(J)

        def jacobian(t, y):
            return J

        def sparse_jacobian(t, y):
            return sJ

        y0 = np.array([0.0, 0.0])
        t_eval = np.linspace(0, 1, 100)
        solution = solver.integrate(linear_ode, y0, t_eval, jacobian=jacobian)
        np.testing.assert_array_equal(solution.t, t_eval)
        np.testing.assert_allclose(0.5 * solution.t, solution.y[0])
        np.testing.assert_allclose(
            2.0 * solution.t - 0.25 * solution.t ** 2, solution.y[1], rtol=1e-4
        )

        y0 = np.array([0.0, 0.0])
        t_eval = np.linspace(0, 1, 100)
        solution = solver.integrate(linear_ode, y0, t_eval, jacobian=sparse_jacobian)

        np.testing.assert_array_equal(solution.t, t_eval)
        np.testing.assert_allclose(
            2.0 * solution.t - 0.25 * solution.t ** 2, solution.y[1], rtol=1e-4
        )
        np.testing.assert_allclose(0.5 * solution.t, solution.y[0])

        solver = pybamm.ScikitsOdeSolver(rtol=1e-8, atol=1e-8, linsolver="spgmr")

        solution = solver.integrate(linear_ode, y0, t_eval, jacobian=jacobian)
        np.testing.assert_array_equal(solution.t, t_eval)
        np.testing.assert_allclose(0.5 * solution.t, solution.y[0])
        np.testing.assert_allclose(
            2.0 * solution.t - 0.25 * solution.t ** 2, solution.y[1], rtol=1e-4
        )

        solution = solver.integrate(linear_ode, y0, t_eval, jacobian=sparse_jacobian)

        np.testing.assert_array_equal(solution.t, t_eval)
        np.testing.assert_allclose(
            2.0 * solution.t - 0.25 * solution.t ** 2, solution.y[1], rtol=1e-4
        )
        np.testing.assert_allclose(0.5 * solution.t, solution.y[0])

        # Nonlinear exponential grwoth
        solver = pybamm.ScikitsOdeSolver(rtol=1e-8, atol=1e-8)

        def exponential_growth(t, y):
            return np.array([y[0], (1.0 - y[0]) * y[1]])

        def jacobian(t, y):
            return np.array([[1.0, 0.0], [-y[1], 1 - y[0]]])

        def sparse_jacobian(t, y):
            return sparse.csr_matrix(jacobian(t, y))

        y0 = np.array([1.0, 1.0])
        t_eval = np.linspace(0, 1, 100)

        solution = solver.integrate(exponential_growth, y0, t_eval, jacobian=jacobian)
        np.testing.assert_array_equal(solution.t, t_eval)
        np.testing.assert_allclose(np.exp(solution.t), solution.y[0], rtol=1e-4)
        np.testing.assert_allclose(
            np.exp(1 + solution.t - np.exp(solution.t)), solution.y[1], rtol=1e-4
        )

        solution = solver.integrate(
            exponential_growth, y0, t_eval, jacobian=sparse_jacobian
        )
        np.testing.assert_array_equal(solution.t, t_eval)
        np.testing.assert_allclose(np.exp(solution.t), solution.y[0], rtol=1e-4)
        np.testing.assert_allclose(
            np.exp(1 + solution.t - np.exp(solution.t)), solution.y[1], rtol=1e-4
        )

        solver = pybamm.ScikitsOdeSolver(rtol=1e-8, atol=1e-8, linsolver="spgmr")

        solution = solver.integrate(exponential_growth, y0, t_eval, jacobian=jacobian)
        np.testing.assert_array_equal(solution.t, t_eval)
        np.testing.assert_allclose(np.exp(solution.t), solution.y[0], rtol=1e-4)
        np.testing.assert_allclose(
            np.exp(1 + solution.t - np.exp(solution.t)), solution.y[1], rtol=1e-4
        )

        solution = solver.integrate(
            exponential_growth, y0, t_eval, jacobian=sparse_jacobian
        )
        np.testing.assert_array_equal(solution.t, t_eval)
        np.testing.assert_allclose(np.exp(solution.t), solution.y[0], rtol=1e-4)
        np.testing.assert_allclose(
            np.exp(1 + solution.t - np.exp(solution.t)), solution.y[1], rtol=1e-4
        )

    def test_dae_integrate(self):
        # Constant
        solver = pybamm.ScikitsDaeSolver(rtol=1e-8, atol=1e-8)

        def constant_growth_dae(t, y, ydot):
            return [0.5 * np.ones_like(y[0]) - ydot[0], 2 * y[0] - y[1]]

        y0 = np.array([0, 0])
        t_eval = np.linspace(0, 1, 100)
        solution = solver.integrate(constant_growth_dae, y0, t_eval)
        np.testing.assert_array_equal(solution.t, t_eval)
        np.testing.assert_allclose(0.5 * solution.t, solution.y[0])
        np.testing.assert_allclose(1.0 * solution.t, solution.y[1])

        # Exponential decay
        solver = pybamm.ScikitsDaeSolver(rtol=1e-8, atol=1e-8)

        def exponential_decay_dae(t, y, ydot):
            return [-0.1 * y[0] - ydot[0], 2 * y[0] - y[1]]

        y0 = np.array([1, 2])
        t_eval = np.linspace(0, 1, 100)
        solution = solver.integrate(exponential_decay_dae, y0, t_eval)
        np.testing.assert_allclose(solution.y[0], np.exp(-0.1 * solution.t))
        np.testing.assert_allclose(solution.y[1], 2 * np.exp(-0.1 * solution.t))
        self.assertEqual(solution.termination, "final time")

    def test_dae_integrate_failure(self):
        solver = pybamm.ScikitsDaeSolver(rtol=1e-8, atol=1e-8)

        def constant_growth_dae(t, y, ydot):
            return [0.5 * np.ones_like(y[0]) - ydot[0], 2 * y[0] - y[1]]

        y0 = np.array([0, 1])
        t_eval = np.linspace(0, 1, 100)
        with self.assertRaises(pybamm.SolverError):
            solver.integrate(constant_growth_dae, y0, t_eval)

    def test_dae_integrate_bad_ics(self):
        # Constant
        solver = pybamm.ScikitsDaeSolver(rtol=1e-8, atol=1e-8)

        def constant_growth_dae(t, y, ydot):
            return [0.5 * np.ones_like(y[0]) - ydot[0], 2 * y[0] - y[1]]

        def constant_growth_dae_rhs(t, y):
            return np.array([constant_growth_dae(t, y, [0])[0]])

        def constant_growth_dae_algebraic(t, y):
            return np.array([constant_growth_dae(t, y, [0])[1]])

        y0_guess = np.array([0, 1])
        t_eval = np.linspace(0, 1, 100)
        y0 = solver.calculate_consistent_initial_conditions(
            constant_growth_dae_rhs, constant_growth_dae_algebraic, y0_guess
        )
        # check y0
        np.testing.assert_array_equal(y0, [0, 0])
        # check dae solutions
        solution = solver.integrate(constant_growth_dae, y0, t_eval)
        np.testing.assert_array_equal(solution.t, t_eval)
        np.testing.assert_allclose(0.5 * solution.t, solution.y[0])
        np.testing.assert_allclose(1.0 * solution.t, solution.y[1])

        # Exponential decay
        solver = pybamm.ScikitsDaeSolver(rtol=1e-8, atol=1e-8)

        def exponential_decay_dae(t, y, ydot):
            return [-0.1 * y[0] - ydot[0], 2 * y[0] - y[1]]

        y0 = np.array([1, 2])
        t_eval = np.linspace(0, 1, 100)
        solution = solver.integrate(exponential_decay_dae, y0, t_eval)
        np.testing.assert_allclose(solution.y[0], np.exp(-0.1 * solution.t))
        np.testing.assert_allclose(solution.y[1], 2 * np.exp(-0.1 * solution.t))

    def test_dae_integrate_with_event(self):
        # Constant
        solver = pybamm.ScikitsDaeSolver(rtol=1e-8, atol=1e-8)

        def constant_growth_dae(t, y, ydot):
            return [0.5 * np.ones_like(y[0]) - ydot[0], 2 * y[0] - y[1]]

        def y0_eq_2(t, y):
            return y[0] - 2

        def y1_eq_5(t, y):
            return y[1] - 5

        y0 = np.array([0, 0])
        t_eval = np.linspace(0, 7, 100)
        solution = solver.integrate(
            constant_growth_dae, y0, t_eval, events=[y0_eq_2, y1_eq_5]
        )
        self.assertLess(len(solution.t), len(t_eval))
        np.testing.assert_allclose(0.5 * solution.t, solution.y[0])
        np.testing.assert_allclose(1.0 * solution.t, solution.y[1])
        np.testing.assert_array_less(solution.y[0], 2)
        np.testing.assert_array_less(solution.y[1], 5)
        np.testing.assert_allclose(solution.t_event, 4)
        np.testing.assert_allclose(solution.y_event[0], 2)
        np.testing.assert_allclose(solution.y_event[1], 4)
        self.assertEqual(solution.termination, "event")

        # Exponential decay
        solver = pybamm.ScikitsDaeSolver(rtol=1e-8, atol=1e-8)

        def exponential_decay_dae(t, y, ydot):
            return np.array([-0.1 * y[0] - ydot[0], 2 * y[0] - y[1]])

        def y0_eq_0pt9(t, y):
            return y[0] - 0.9

        def t_eq_0pt5(t, y):
            return t - 0.5

        y0 = np.array([1, 2])
        t_eval = np.linspace(0, 1, 100)
        solution = solver.integrate(
            exponential_decay_dae, y0, t_eval, events=[y0_eq_0pt9, t_eq_0pt5]
        )

        self.assertLess(len(solution.t), len(t_eval))
        np.testing.assert_allclose(solution.y[0], np.exp(-0.1 * solution.t))
        np.testing.assert_allclose(solution.y[1], 2 * np.exp(-0.1 * solution.t))
        np.testing.assert_array_less(0.9, solution.y[0])
        np.testing.assert_array_less(solution.t, 0.5)
        np.testing.assert_allclose(solution.t_event, 0.5)
        np.testing.assert_allclose(solution.y_event[0], np.exp(-0.1 * 0.5))
        np.testing.assert_allclose(solution.y_event[1], 2 * np.exp(-0.1 * 0.5))
        self.assertEqual(solution.termination, "event")

    def test_dae_integrate_with_jacobian(self):
        # Constant
        solver = pybamm.ScikitsDaeSolver(rtol=1e-8, atol=1e-8)

        def constant_growth_dae(t, y, ydot):
            return np.array([0.5 * np.ones_like(y[0]) - ydot[0], 2.0 * y[0] - y[1]])

        mass_matrix = np.array([[1.0, 0.0], [0.0, 0.0]])

        def jacobian(t, y):
            return np.array([[0.0, 0.0], [2.0, -1.0]])

        y0 = np.array([0.0, 0.0])
        t_eval = np.linspace(0, 1, 100)
        solution = solver.integrate(
            constant_growth_dae, y0, t_eval, mass_matrix=mass_matrix, jacobian=jacobian
        )
        np.testing.assert_array_equal(solution.t, t_eval)
        np.testing.assert_allclose(0.5 * solution.t, solution.y[0])
        np.testing.assert_allclose(1.0 * solution.t, solution.y[1])

        # Nonlinear (tests when Jacobian a function of y)
        solver = pybamm.ScikitsDaeSolver(rtol=1e-8, atol=1e-8)

        def nonlinear_dae(t, y, ydot):
            return np.array([0.5 * np.ones_like(y[0]) - ydot[0], 2 * y[0] ** 2 - y[1]])

        mass_matrix = np.array([[1.0, 0.0], [0.0, 0.0]])

        def jacobian(t, y):
            return np.array([[0.0, 0.0], [4.0 * y[0], -1.0]])

        y0 = np.array([0.0, 0.0])
        t_eval = np.linspace(0, 1, 100)
        solution = solver.integrate(
            nonlinear_dae, y0, t_eval, mass_matrix=mass_matrix, jacobian=jacobian
        )
        np.testing.assert_array_equal(solution.t, t_eval)
        np.testing.assert_allclose(0.5 * solution.t, solution.y[0])
        np.testing.assert_allclose(0.5 * solution.t ** 2, solution.y[1])

    def test_dae_integrate_with_non_unity_mass(self):
        # Constant
        solver = pybamm.ScikitsDaeSolver(rtol=1e-8, atol=1e-8)

        def constant_growth_dae(t, y, ydot):
            return np.array([0.5 * np.ones_like(y[0]) - 4 * ydot[0], 2.0 * y[0] - y[1]])

        mass_matrix = np.array([[4.0, 0.0], [0.0, 0.0]])

        def jacobian(t, y):
            return np.array([[0.0, 0.0], [2.0, -1.0]])

        y0 = np.array([0.0, 0.0])
        t_eval = np.linspace(0, 1, 100)
        solution = solver.integrate(
            constant_growth_dae, y0, t_eval, mass_matrix=mass_matrix, jacobian=jacobian
        )
        np.testing.assert_array_equal(solution.t, t_eval)
        np.testing.assert_allclose(0.125 * solution.t, solution.y[0])
        np.testing.assert_allclose(0.25 * solution.t, solution.y[1])

    def test_model_solver_ode(self):
        # Create model
        model = pybamm.BaseModel()
        whole_cell = ["negative electrode", "separator", "positive electrode"]
        var = pybamm.Variable("var", domain=whole_cell)
        model.rhs = {var: 0.1 * var}
        model.initial_conditions = {var: 1}
        disc = get_discretisation_for_testing()
        disc.process_model(model)

        # Solve
        solver = pybamm.ScikitsOdeSolver(rtol=1e-9, atol=1e-9)
        t_eval = np.linspace(0, 1, 100)
        solution = solver.solve(model, t_eval)
        np.testing.assert_array_equal(solution.t, t_eval)
        np.testing.assert_allclose(solution.y[0], np.exp(0.1 * solution.t))

        # Test time
        self.assertGreater(
            solution.total_time, solution.solve_time + solution.set_up_time
        )

    def test_model_solver_ode_events(self):
        # Create model
        model = pybamm.BaseModel()
        whole_cell = ["negative electrode", "separator", "positive electrode"]
        var = pybamm.Variable("var", domain=whole_cell)
        model.rhs = {var: 0.1 * var}
        model.initial_conditions = {var: 1}
        model.events = {
            "2 * var = 2.5": pybamm.min(2 * var - 2.5),
            "var = 1.5": pybamm.min(var - 1.5),
        }
        disc = get_discretisation_for_testing()
        disc.process_model(model)

        # Solve
        solver = pybamm.ScikitsOdeSolver(rtol=1e-9, atol=1e-9)
        t_eval = np.linspace(0, 10, 100)
        solution = solver.solve(model, t_eval)
        np.testing.assert_allclose(solution.y[0], np.exp(0.1 * solution.t))
        np.testing.assert_array_less(solution.y[0], 1.5)
        np.testing.assert_array_less(solution.y[0], 1.25)

    def test_model_solver_ode_jacobian(self):
        # Create model
        model = pybamm.BaseModel()
        whole_cell = ["negative electrode", "separator", "positive electrode"]
        var1 = pybamm.Variable("var1", domain=whole_cell)
        var2 = pybamm.Variable("var2", domain=whole_cell)
        model.rhs = {var1: var1, var2: 1 - var1}
        model.initial_conditions = {var1: 1.0, var2: -1.0}
        model.variables = {"var1": var1, "var2": var2}

        disc = get_discretisation_for_testing()
        disc.process_model(model)

        # Add user-supplied Jacobian to model
        mesh = get_mesh_for_testing()
        combined_submesh = mesh.combine_submeshes(
            "negative electrode", "separator", "positive electrode"
        )
        N = combined_submesh[0].npts

        # construct jacobian in order of model.rhs
        J = []
        for var in model.rhs.keys():
            if var.id == var1.id:
                J.append([np.eye(N), np.zeros((N, N))])
            else:
                J.append([-1.0 * np.eye(N), np.zeros((N, N))])

        J = np.block(J)

        def jacobian(t, y):
            return J

        # Solve
        solver = pybamm.ScikitsOdeSolver(rtol=1e-9, atol=1e-9)
        t_eval = np.linspace(0, 1, 100)
        solution = solver.solve(model, t_eval)
        np.testing.assert_array_equal(solution.t, t_eval)

        T, Y = solution.t, solution.y
        np.testing.assert_array_almost_equal(
            model.variables["var1"].evaluate(T, Y),
            np.ones((N, T.size)) * np.exp(T[np.newaxis, :]),
        )
        np.testing.assert_array_almost_equal(
            model.variables["var2"].evaluate(T, Y),
            np.ones((N, T.size)) * (T[np.newaxis, :] - np.exp(T[np.newaxis, :])),
        )

    def test_model_solver_dae(self):
        # Create model
        model = pybamm.BaseModel()
        whole_cell = ["negative electrode", "separator", "positive electrode"]
        var1 = pybamm.Variable("var1", domain=whole_cell)
        var2 = pybamm.Variable("var2", domain=whole_cell)
        model.rhs = {var1: 0.1 * var1}
        model.algebraic = {var2: 2 * var1 - var2}
        model.initial_conditions = {var1: 1, var2: 2}
        model.use_jacobian = False
        disc = get_discretisation_for_testing()
        disc.process_model(model)

        # Solve
        solver = pybamm.ScikitsDaeSolver(rtol=1e-8, atol=1e-8)
        t_eval = np.linspace(0, 1, 100)
        solution = solver.solve(model, t_eval)
        np.testing.assert_array_equal(solution.t, t_eval)
        np.testing.assert_allclose(solution.y[0], np.exp(0.1 * solution.t))
        np.testing.assert_allclose(solution.y[-1], 2 * np.exp(0.1 * solution.t))

        # Test time
        self.assertGreater(
            solution.total_time, solution.solve_time + solution.set_up_time
        )

    def test_model_solver_dae_bad_ics(self):
        # Create model
        model = pybamm.BaseModel()
        whole_cell = ["negative electrode", "separator", "positive electrode"]
        var1 = pybamm.Variable("var1", domain=whole_cell)
        var2 = pybamm.Variable("var2", domain=whole_cell)
        model.rhs = {var1: 0.1 * var1}
        model.algebraic = {var2: 2 * var1 - var2}
        model.initial_conditions = {var1: 1, var2: 3}
        disc = get_discretisation_for_testing()
        disc.process_model(model)

        # Solve
        solver = pybamm.ScikitsDaeSolver(rtol=1e-8, atol=1e-8)
        t_eval = np.linspace(0, 1, 100)
        solution = solver.solve(model, t_eval)
        np.testing.assert_array_equal(solution.t, t_eval)
        np.testing.assert_allclose(solution.y[0], np.exp(0.1 * solution.t))
        np.testing.assert_allclose(solution.y[-1], 2 * np.exp(0.1 * solution.t))

    def test_model_solver_dae_events(self):
        # Create model
        model = pybamm.BaseModel()
        whole_cell = ["negative electrode", "separator", "positive electrode"]
        var1 = pybamm.Variable("var1", domain=whole_cell)
        var2 = pybamm.Variable("var2", domain=whole_cell)
        model.rhs = {var1: 0.1 * var1}
        model.algebraic = {var2: 2 * var1 - var2}
        model.initial_conditions = {var1: 1, var2: 2}
        model.events = {
            "var1 = 1.5": pybamm.min(var1 - 1.5),
            "var2 = 2.5": pybamm.min(var2 - 2.5),
        }
        disc = get_discretisation_for_testing()
        disc.process_model(model)

        # Solve
        solver = pybamm.ScikitsDaeSolver(rtol=1e-8, atol=1e-8)
        t_eval = np.linspace(0, 5, 100)
        solution = solver.solve(model, t_eval)
        np.testing.assert_array_less(solution.y[0], 1.5)
        np.testing.assert_array_less(solution.y[-1], 2.5)
        np.testing.assert_allclose(solution.y[0], np.exp(0.1 * solution.t))
        np.testing.assert_allclose(solution.y[-1], 2 * np.exp(0.1 * solution.t))

    def test_model_solver_dae_with_jacobian(self):
        # Create simple test model
        model = pybamm.BaseModel()
        whole_cell = ["negative electrode", "separator", "positive electrode"]
        var1 = pybamm.Variable("var1", domain=whole_cell)
        var2 = pybamm.Variable("var2", domain=whole_cell)
        model.rhs = {var1: 0.1 * var1}
        model.algebraic = {var2: 2 * var1 - var2}
        model.initial_conditions = {var1: 1.0, var2: 2.0}
        model.initial_conditions_ydot = {var1: 0.1, var2: 0.2}
        disc = get_discretisation_for_testing()
        disc.process_model(model)

        # Add user-supplied Jacobian to model
        mesh = get_mesh_for_testing()
        combined_submesh = mesh.combine_submeshes(
            "negative electrode", "separator", "positive electrode"
        )
        N = combined_submesh[0].npts

        def jacobian(t, y):
            return np.block(
                [
                    [0.1 * np.eye(N), np.zeros((N, N))],
                    [2.0 * np.eye(N), -1.0 * np.eye(N)],
                ]
            )

        # Solve
        solver = pybamm.ScikitsDaeSolver(rtol=1e-8, atol=1e-8)
        t_eval = np.linspace(0, 1, 100)
        solution = solver.solve(model, t_eval)
        np.testing.assert_array_equal(solution.t, t_eval)
        np.testing.assert_allclose(solution.y[0], np.exp(0.1 * solution.t))
        np.testing.assert_allclose(solution.y[-1], 2 * np.exp(0.1 * solution.t))

    def test_solve_ode_model_with_dae_solver(self):
        # Create model
        model = pybamm.BaseModel()
        var = pybamm.Variable("var")
        model.rhs = {var: 0.1 * var}
        model.initial_conditions = {var: 1}
        disc = get_discretisation_for_testing()
        disc.process_model(model)

        # Solve
        solver = pybamm.ScikitsDaeSolver(rtol=1e-8, atol=1e-8)
        t_eval = np.linspace(0, 1, 100)
        solution = solver.solve(model, t_eval)
        np.testing.assert_array_equal(solution.t, t_eval)
        np.testing.assert_allclose(solution.y[0], np.exp(0.1 * solution.t))

    def test_model_step_ode(self):
        # Create model
        model = pybamm.BaseModel()
        whole_cell = ["negative electrode", "separator", "positive electrode"]
        var = pybamm.Variable("var", domain=whole_cell)
        model.rhs = {var: 0.1 * var}
        model.initial_conditions = {var: 1}
        disc = get_discretisation_for_testing()
        disc.process_model(model)

        solver = pybamm.ScikitsOdeSolver(rtol=1e-9, atol=1e-9)

        # Step once
        dt = 0.1
        step_sol = solver.step(model, dt)
        np.testing.assert_array_equal(step_sol.t, [0, dt])
        np.testing.assert_allclose(step_sol.y[0], np.exp(0.1 * step_sol.t))

        # Step again (return 5 points)
        step_sol_2 = solver.step(model, dt, npts=5)
        np.testing.assert_array_equal(step_sol_2.t, np.linspace(dt, 2 * dt, 5))
        np.testing.assert_allclose(step_sol_2.y[0], np.exp(0.1 * step_sol_2.t))

        # Check steps give same solution as solve
        t_eval = np.concatenate((step_sol.t, step_sol_2.t[1:]))
        solution = solver.solve(model, t_eval)
        concatenated_steps = np.concatenate((step_sol.y[0], step_sol_2.y[0, 1:]))
        np.testing.assert_allclose(solution.y[0], concatenated_steps)

    def test_model_step_dae(self):
        # Create model
        model = pybamm.BaseModel()
        whole_cell = ["negative electrode", "separator", "positive electrode"]
        var1 = pybamm.Variable("var1", domain=whole_cell)
        var2 = pybamm.Variable("var2", domain=whole_cell)
        model.rhs = {var1: 0.1 * var1}
        model.algebraic = {var2: 2 * var1 - var2}
        model.initial_conditions = {var1: 1, var2: 2}
        model.use_jacobian = False
        disc = get_discretisation_for_testing()
        disc.process_model(model)

        solver = pybamm.ScikitsDaeSolver(rtol=1e-8, atol=1e-8)

        # Step once
        dt = 0.1
        step_sol = solver.step(model, dt)
        np.testing.assert_array_equal(step_sol.t, [0, dt])
        np.testing.assert_allclose(step_sol.y[0], np.exp(0.1 * step_sol.t))
        np.testing.assert_allclose(step_sol.y[-1], 2 * np.exp(0.1 * step_sol.t))

        # Step again (return 5 points)
        step_sol_2 = solver.step(model, dt, npts=5)
        np.testing.assert_array_equal(step_sol_2.t, np.linspace(dt, 2 * dt, 5))
        np.testing.assert_allclose(step_sol_2.y[0], np.exp(0.1 * step_sol_2.t))
        np.testing.assert_allclose(step_sol_2.y[-1], 2 * np.exp(0.1 * step_sol_2.t))

        # append solutions
        step_sol.append(step_sol_2)

        # Check steps give same solution as solve
        t_eval = step_sol.t
        solution = solver.solve(model, t_eval)
        np.testing.assert_allclose(solution.y[0], step_sol.y[0, :])
        np.testing.assert_allclose(solution.y[-1], step_sol.y[-1, :])

    def test_model_solver_ode_events_casadi(self):
        # Create model
        model = pybamm.BaseModel()
        model.convert_to_format = "casadi"
        whole_cell = ["negative electrode", "separator", "positive electrode"]
        var = pybamm.Variable("var", domain=whole_cell)
        model.rhs = {var: 0.1 * var}
        model.initial_conditions = {var: 1}
        model.events = {
            "2 * var = 2.5": pybamm.min(2 * var - 2.5),
            "var = 1.5": pybamm.min(var - 1.5),
        }
        disc = get_discretisation_for_testing()
        disc.process_model(model)

        # Solve
        solver = pybamm.ScikitsOdeSolver(rtol=1e-9, atol=1e-9)
        t_eval = np.linspace(0, 10, 100)
        solution = solver.solve(model, t_eval)
        np.testing.assert_allclose(solution.y[0], np.exp(0.1 * solution.t))
        np.testing.assert_array_less(solution.y[0], 1.5)
        np.testing.assert_array_less(solution.y[0], 1.25)

    def test_model_solver_dae_events_casadi(self):
        # Create model
        model = pybamm.BaseModel()
<<<<<<< HEAD
        model.convert_to_format = "casadi"
        whole_cell = ["negative electrode", "separator", "positive electrode"]
        var1 = pybamm.Variable("var1", domain=whole_cell)
        var2 = pybamm.Variable("var2", domain=whole_cell)
        model.rhs = {var1: 0.1 * var1}
        model.algebraic = {var2: 2 * var1 - var2}
        model.initial_conditions = {var1: 1, var2: 2}
        model.events = {
            "var1 = 1.5": pybamm.min(var1 - 1.5),
            "var2 = 2.5": pybamm.min(var2 - 2.5),
        }
        disc = get_discretisation_for_testing()
        disc.process_model(model)

        # Solve
        solver = pybamm.ScikitsDaeSolver(rtol=1e-8, atol=1e-8)
        t_eval = np.linspace(0, 5, 100)
        solution = solver.solve(model, t_eval)
        np.testing.assert_array_less(solution.y[0], 1.5)
        np.testing.assert_array_less(solution.y[-1], 2.5)
        np.testing.assert_allclose(solution.y[0], np.exp(0.1 * solution.t))
        np.testing.assert_allclose(solution.y[-1], 2 * np.exp(0.1 * solution.t))
=======
        for use_jacobian in [True, False]:
            model.use_jacobian = use_jacobian
            model.convert_to_format = "casadi"
            whole_cell = ["negative electrode", "separator", "positive electrode"]
            var1 = pybamm.Variable("var1", domain=whole_cell)
            var2 = pybamm.Variable("var2", domain=whole_cell)
            model.rhs = {var1: 0.1 * var1}
            model.algebraic = {var2: 2 * var1 - var2}
            model.initial_conditions = {var1: 1, var2: 2}
            model.events = {
                "var1 = 1.5": pybamm.min(var1 - 1.5),
                "var2 = 2.5": pybamm.min(var2 - 2.5),
            }
            disc = get_discretisation_for_testing()
            disc.process_model(model)

            # Solve
            solver = pybamm.ScikitsDaeSolver(rtol=1e-8, atol=1e-8)
            t_eval = np.linspace(0, 5, 100)
            solution = solver.solve(model, t_eval)
            np.testing.assert_array_less(solution.y[0], 1.5)
            np.testing.assert_array_less(solution.y[-1], 2.5)
            np.testing.assert_allclose(solution.y[0], np.exp(0.1 * solution.t))
            np.testing.assert_allclose(solution.y[-1], 2 * np.exp(0.1 * solution.t))
>>>>>>> 379c957f


if __name__ == "__main__":
    print("Add -v for more debug output")
    import sys

    if "-v" in sys.argv:
        debug = True
    pybamm.settings.debug_mode = True
    unittest.main()<|MERGE_RESOLUTION|>--- conflicted
+++ resolved
@@ -702,30 +702,6 @@
     def test_model_solver_dae_events_casadi(self):
         # Create model
         model = pybamm.BaseModel()
-<<<<<<< HEAD
-        model.convert_to_format = "casadi"
-        whole_cell = ["negative electrode", "separator", "positive electrode"]
-        var1 = pybamm.Variable("var1", domain=whole_cell)
-        var2 = pybamm.Variable("var2", domain=whole_cell)
-        model.rhs = {var1: 0.1 * var1}
-        model.algebraic = {var2: 2 * var1 - var2}
-        model.initial_conditions = {var1: 1, var2: 2}
-        model.events = {
-            "var1 = 1.5": pybamm.min(var1 - 1.5),
-            "var2 = 2.5": pybamm.min(var2 - 2.5),
-        }
-        disc = get_discretisation_for_testing()
-        disc.process_model(model)
-
-        # Solve
-        solver = pybamm.ScikitsDaeSolver(rtol=1e-8, atol=1e-8)
-        t_eval = np.linspace(0, 5, 100)
-        solution = solver.solve(model, t_eval)
-        np.testing.assert_array_less(solution.y[0], 1.5)
-        np.testing.assert_array_less(solution.y[-1], 2.5)
-        np.testing.assert_allclose(solution.y[0], np.exp(0.1 * solution.t))
-        np.testing.assert_allclose(solution.y[-1], 2 * np.exp(0.1 * solution.t))
-=======
         for use_jacobian in [True, False]:
             model.use_jacobian = use_jacobian
             model.convert_to_format = "casadi"
@@ -750,7 +726,6 @@
             np.testing.assert_array_less(solution.y[-1], 2.5)
             np.testing.assert_allclose(solution.y[0], np.exp(0.1 * solution.t))
             np.testing.assert_allclose(solution.y[-1], 2 * np.exp(0.1 * solution.t))
->>>>>>> 379c957f
 
 
 if __name__ == "__main__":
