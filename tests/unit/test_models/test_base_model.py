--- conflicted
+++ resolved
@@ -130,10 +130,7 @@
         f = pybamm.InputParameter("f")
         g = pybamm.Parameter("g")
         h = pybamm.Parameter("h")
-<<<<<<< HEAD
-=======
         i = pybamm.InputParameter("i")
->>>>>>> e10ccd34
 
         u = pybamm.Variable("u")
         v = pybamm.Variable("v")
@@ -141,11 +138,7 @@
         model.algebraic = {v: v - b}
         model.initial_conditions = {u: c, v: d}
         model.events = [pybamm.Event("u=e", u - e)]
-<<<<<<< HEAD
-        model.variables = {"v+f": v + f}
-=======
         model.variables = {"v+f+i": v + f + i}
->>>>>>> e10ccd34
         model.boundary_conditions = {
             u: {"left": (g, "Dirichlet"), "right": (0, "Neumann")},
             v: {"left": (0, "Dirichlet"), "right": (h, "Neumann")},
@@ -153,11 +146,7 @@
 
         self.assertEqual(
             set([x.name for x in model.parameters]),
-<<<<<<< HEAD
-            set([x.name for x in [a, b, c, d, e, f, g, h]]),
-=======
             set([x.name for x in [a, b, c, d, e, f, g, h, i]]),
->>>>>>> e10ccd34
         )
         self.assertTrue(
             all(
@@ -167,11 +156,7 @@
         )
 
         model.variables = {
-<<<<<<< HEAD
-            "v+f": v + pybamm.FunctionParameter("f", {"Time [s]": pybamm.t})
-=======
             "v+f+i": v + pybamm.FunctionParameter("f", {"Time [s]": pybamm.t}) + i
->>>>>>> e10ccd34
         }
         model.print_parameter_info()
 
