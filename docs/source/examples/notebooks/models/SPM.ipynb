--- conflicted
+++ resolved
@@ -1,142 +1,4 @@
 {
-<<<<<<< HEAD
-  "cells": [
-    {
-      "attachments": {},
-      "cell_type": "markdown",
-      "metadata": {},
-      "source": [
-        "# Single Particle Model (SPM) "
-      ]
-    },
-    {
-      "attachments": {},
-      "cell_type": "markdown",
-      "metadata": {},
-      "source": [
-        "## Model Equations"
-      ]
-    },
-    {
-      "attachments": {},
-      "cell_type": "markdown",
-      "metadata": {},
-      "source": [
-        "The SPM consists of two spherically symmetric diffusion equations: one within a representative negative particle ($\\text{k}=\\text{n}$) and one within a representative positive particle ($\\text{k}=\\text{p}$). In the centre of the particle the standard no-flux condition is imposed. Since the SPM assumes that all particles in an electrode behave in exactly the same way, the flux on the surface of a particle is simply the current $I$ divided by the thickness of the electrode $L_{\\text{k}}$. The concentration of lithium in electrode $\\text{k}$ is denoted $c_{\\text{k}}$ and the current is denoted by $I$. The model equations for the SPM are then: \n",
-        "$$\n",
-        "\\frac{\\partial c_{\\text{s,k}}}{\\partial t} = -\\frac{1}{r_{\\text{k}}^2} \\frac{\\partial}{\\partial r_{\\text{k}}} \\left(r_{\\text{k}}^2 N_{\\text{s,k}}\\right), \\\\\n",
-        "N_{\\text{s,k}} = -D_{\\text{s,k}}(c_{\\text{s,k}}) \\frac{\\partial c_{\\text{s,k}}}{\\partial r_{\\text{k}}}, \\quad \\text{k} \\in \\text{n, p},\n",
-        "$$\n",
-        "\n",
-        "$$\n",
-        "N_{\\text{s,k}}\\big|_{r_{\\text{k}}=0} = 0, \\quad \\text{k} \\in \\text{n, p}, \\quad \\ \\ N_{\\text{s,k}}\\big|_{r_{\\text{k}}=R_{\\text{k}}} = \n",
-        "\\begin{cases}\n",
-        "\t\t  \\frac{I}{Fa_{\\text{n}}L_{\\text{n}}}, \\quad &\\text{k}=\\text{n}, \\\\ \n",
-        "\t\t  -\\frac{I}{Fa_{\\text{p}}L_{\\text{p}}}, \\quad &\\text{k}=\\text{p}, \n",
-        "\\end{cases} \\\\\n",
-        "c_{\\text{s,k}}(r_{\\text{k}},0) = c_{\\text{s,k,0}}, \\quad \\text{k} \\in \\text{n, p},$$\n",
-        "where $D_{\\text{s,k}}$ is the diffusion coefficient in the solid, $N_{\\text{s,k}}$ denotes the flux of lithium ions in the solid particle within the region $\\text{k}$, and $r_{\\text{k}} \\in[0,R_{\\text{k}}]$ is the radial coordinate of the particle in electrode $\\text{k}$. \n",
-        "\n",
-        "### Voltage Expression\n",
-        "The voltage is obtained from the expression: \n",
-        "$$\n",
-        "V = U_{\\text{p}}(c_{\\text{p}})\\big|_{r_{\\text{p}}=1} - U_{\\text{n}}(c_{\\text{n}})\\big|_{r_{\\text{n}}=1} - \\frac{2RT}{F}\\sinh^{-1}\\left(\\frac{I}{2j_{\\text{0,p}} a_{\\text{p}}L_{\\text{p}}}\\right) - \\frac{2RT}{F}\\sinh^{-1}\\left(\\frac{I}{2j_{\\text{0,n}} a_{\\text{p}}L_{\\text{n}}}\\right)\n",
-        "$$\n",
-        "with the exchange current densities given by\n",
-        "$$j_{\\text{0,k}} =  (c_{\\text{k}})^{1/2}(1-c_{\\text{k}})^{1/2}  $$\n",
-        "\n",
-        "More details can be found in [[3]](#References)."
-      ]
-    },
-    {
-      "attachments": {},
-      "cell_type": "markdown",
-      "metadata": {},
-      "source": [
-        "## Example solving SPM using PyBaMM\n",
-        "\n",
-        "Below we show how to solve the Single Particle Model, using the default geometry, mesh, parameters, discretisation and solver provided with PyBaMM. In this notebook we explicitly handle all the stages of setting up, processing and solving the model in order to explain them in detail. However, it is often simpler in practice to use the `Simulation` class, which handles many of the stages automatically, as shown [here](../simulation-class.ipynb).\n",
-        "\n",
-        "First we need to import `pybamm`, and then change our working directory to the root of the pybamm folder. "
-      ]
-    },
-    {
-      "cell_type": "code",
-      "execution_count": 1,
-      "metadata": {},
-      "outputs": [
-        {
-          "name": "stdout",
-          "output_type": "stream",
-          "text": [
-            "Note: you may need to restart the kernel to use updated packages.\n"
-          ]
-        }
-      ],
-      "source": [
-        "%pip install pybamm -q    # install PyBaMM if it is not installed\n",
-        "import pybamm\n",
-        "import numpy as np\n",
-        "import os\n",
-        "import matplotlib.pyplot as plt\n",
-        "os.chdir(pybamm.__path__[0]+'/..')"
-      ]
-    },
-    {
-      "attachments": {},
-      "cell_type": "markdown",
-      "metadata": {},
-      "source": [
-        "We then create an instance of the SPM:"
-      ]
-    },
-    {
-      "cell_type": "code",
-      "execution_count": 2,
-      "metadata": {},
-      "outputs": [],
-      "source": [
-        "model = pybamm.lithium_ion.SPM()"
-      ]
-    },
-    {
-      "attachments": {},
-      "cell_type": "markdown",
-      "metadata": {},
-      "source": [
-        "The model object is a subtype of [`pybamm.BaseModel`](https://docs.pybamm.org/en/latest/source/api/models/base_models/base_model.html), and contains all the equations that define this particular model. For example, the `rhs` dict contained in `model` has a dictionary mapping variables such as $c_n$ to the equation representing its rate of change with time (i.e. $\\partial{c_n}/\\partial{t}$). We can see this explicitly by visualising this entry in the `rhs` dict:"
-      ]
-    },
-    {
-      "cell_type": "code",
-      "execution_count": 3,
-      "metadata": {},
-      "outputs": [
-        {
-          "name": "stdout",
-          "output_type": "stream",
-          "text": [
-            "rhs equation for variable ' Throughput capacity [A.h] ' is:\n"
-          ]
-        }
-      ],
-      "source": [
-        "variable = list(model.rhs.keys())[1]\n",
-        "equation = list(model.rhs.values())[1]\n",
-        "print('rhs equation for variable \\'',variable,'\\' is:')\n",
-        "path = 'docs/source/examples/notebooks/models/'\n",
-        "equation.visualise(path+'spm1.png')"
-      ]
-    },
-    {
-      "attachments": {},
-      "cell_type": "markdown",
-      "metadata": {},
-      "source": [
-        "![spm1](spm1.png)"
-      ]
-    },
-=======
  "cells": [
   {
    "attachments": {},
@@ -202,7 +64,6 @@
    "execution_count": 1,
    "metadata": {},
    "outputs": [
->>>>>>> f4dfbe71
     {
      "name": "stdout",
      "output_type": "stream",
@@ -1205,44 +1066,6 @@
      "metadata": {},
      "output_type": "display_data"
     }
-<<<<<<< HEAD
-  ],
-  "metadata": {
-    "kernelspec": {
-      "display_name": "dev",
-      "language": "python",
-      "name": "python3"
-    },
-    "language_info": {
-      "codemirror_mode": {
-        "name": "ipython",
-        "version": 3
-      },
-      "file_extension": ".py",
-      "mimetype": "text/x-python",
-      "name": "python",
-      "nbconvert_exporter": "python",
-      "pygments_lexer": "ipython3",
-      "version": "3.9.16"
-    },
-    "toc": {
-      "base_numbering": 1,
-      "nav_menu": {},
-      "number_sections": true,
-      "sideBar": true,
-      "skip_h1_title": false,
-      "title_cell": "Table of Contents",
-      "title_sidebar": "Contents",
-      "toc_cell": false,
-      "toc_position": {},
-      "toc_section_display": true,
-      "toc_window_display": true
-    },
-    "vscode": {
-      "interpreter": {
-        "hash": "bca2b99bfac80e18288b793d52fa0653ab9b5fe5d22e7b211c44eb982a41c00c"
-      }
-=======
    ],
    "source": [
     "quick_plot = pybamm.QuickPlot(solution)\n",
@@ -1274,7 +1097,6 @@
       "[4] Valentin Sulzer, Scott G. Marquis, Robert Timms, Martin Robinson, and S. Jon Chapman. Python Battery Mathematical Modelling (PyBaMM). Journal of Open Research Software, 9(1):14, 2021. doi:10.5334/jors.309.\n",
       "\n"
      ]
->>>>>>> f4dfbe71
     }
    ],
    "source": [
